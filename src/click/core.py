import enum
import errno
import os
import sys
import typing
import typing as t
from collections import abc
from contextlib import contextmanager
from contextlib import ExitStack
from functools import partial
from functools import update_wrapper
from gettext import gettext as _
from gettext import ngettext
from itertools import repeat

from . import types
from ._unicodefun import _verify_python_env
from .exceptions import Abort
from .exceptions import BadParameter
from .exceptions import ClickException
from .exceptions import Exit
from .exceptions import MissingParameter
from .exceptions import UsageError
from .formatting import HelpFormatter
from .formatting import join_options
from .globals import pop_context
from .globals import push_context
from .parser import _flag_needs_value
from .parser import OptionParser
from .parser import split_opt
from .termui import confirm
from .termui import prompt
from .termui import style
from .utils import _detect_program_name
from .utils import _expand_args
from .utils import echo
from .utils import make_default_short_help
from .utils import make_str
from .utils import PacifyFlushWrapper

if t.TYPE_CHECKING:
    import typing_extensions as te
    from .shell_completion import CompletionItem

F = t.TypeVar("F", bound=t.Callable[..., t.Any])
V = t.TypeVar("V")


def _fast_exit(code: int) -> "te.NoReturn":
    """Low-level exit that skips Python's cleanup but speeds up exit by
    about 10ms for things like shell completion.

    :param code: Exit code.
    """
    sys.stdout.flush()
    sys.stderr.flush()
    os._exit(code)


def _complete_visible_commands(
    ctx: "Context", incomplete: str
) -> t.Iterator[t.Tuple[str, "Command"]]:
    """List all the subcommands of a group that start with the
    incomplete value and aren't hidden.

    :param ctx: Invocation context for the group.
    :param incomplete: Value being completed. May be empty.
    """
    multi = t.cast(MultiCommand, ctx.command)

    for name in multi.list_commands(ctx):
        if name.startswith(incomplete):
            command = multi.get_command(ctx, name)

            if command is not None and not command.hidden:
                yield name, command


def _check_multicommand(
    base_command: "MultiCommand", cmd_name: str, cmd: "Command", register: bool = False
) -> None:
    if not base_command.chain or not isinstance(cmd, MultiCommand):
        return
    if register:
        hint = (
            "It is not possible to add multi commands as children to"
            " another multi command that is in chain mode."
        )
    else:
        hint = (
            "Found a multi command as subcommand to a multi command"
            " that is in chain mode. This is not supported."
        )
    raise RuntimeError(
        f"{hint}. Command {base_command.name!r} is set to chain and"
        f" {cmd_name!r} was added as a subcommand but it in itself is a"
        f" multi command. ({cmd_name!r} is a {type(cmd).__name__}"
        f" within a chained {type(base_command).__name__} named"
        f" {base_command.name!r})."
    )


def batch(iterable: t.Iterable[V], batch_size: int) -> t.List[t.Tuple[V, ...]]:
    return list(zip(*repeat(iter(iterable), batch_size)))


@contextmanager
def augment_usage_errors(
    ctx: "Context", param: t.Optional["Parameter"] = None
) -> t.Iterator[None]:
    """Context manager that attaches extra information to exceptions."""
    try:
        yield
    except BadParameter as e:
        if e.ctx is None:
            e.ctx = ctx
        if param is not None and e.param is None:
            e.param = param
        raise
    except UsageError as e:
        if e.ctx is None:
            e.ctx = ctx
        raise


def iter_params_for_processing(
    invocation_order: t.Sequence["Parameter"],
    declaration_order: t.Sequence["Parameter"],
) -> t.List["Parameter"]:
    """Given a sequence of parameters in the order as should be considered
    for processing and an iterable of parameters that exist, this returns
    a list in the correct order as they should be processed.
    """

    def sort_key(item: "Parameter") -> t.Tuple[bool, float]:
        try:
            idx: float = invocation_order.index(item)
        except ValueError:
            idx = float("inf")

        return not item.is_eager, idx

    return sorted(declaration_order, key=sort_key)


class ParameterSource(enum.Enum):
    """This is an :class:`~enum.Enum` that indicates the source of a
    parameter's value.

    Use :meth:`click.Context.get_parameter_source` to get the
    source for a parameter by name.

    .. versionchanged:: 8.0
        Use :class:`~enum.Enum` and drop the ``validate`` method.

    .. versionchanged:: 8.0
        Added the ``PROMPT`` value.
    """

    COMMANDLINE = enum.auto()
    """The value was provided by the command line args."""
    ENVIRONMENT = enum.auto()
    """The value was provided with an environment variable."""
    DEFAULT = enum.auto()
    """Used the default specified by the parameter."""
    DEFAULT_MAP = enum.auto()
    """Used a default provided by :attr:`Context.default_map`."""
    PROMPT = enum.auto()
    """Used a prompt to confirm a default or provide a value."""


class Context:
    """The context is a special internal object that holds state relevant
    for the script execution at every single level.  It's normally invisible
    to commands unless they opt-in to getting access to it.

    The context is useful as it can pass internal objects around and can
    control special execution features such as reading data from
    environment variables.

    A context can be used as context manager in which case it will call
    :meth:`close` on teardown.

    :param command: the command class for this context.
    :param parent: the parent context.
    :param info_name: the info name for this invocation.  Generally this
                      is the most descriptive name for the script or
                      command.  For the toplevel script it is usually
                      the name of the script, for commands below it it's
                      the name of the script.
    :param obj: an arbitrary object of user data.
    :param auto_envvar_prefix: the prefix to use for automatic environment
                               variables.  If this is `None` then reading
                               from environment variables is disabled.  This
                               does not affect manually set environment
                               variables which are always read.
    :param default_map: a dictionary (like object) with default values
                        for parameters.
    :param terminal_width: the width of the terminal.  The default is
                           inherit from parent context.  If no context
                           defines the terminal width then auto
                           detection will be applied.
    :param max_content_width: the maximum width for content rendered by
                              Click (this currently only affects help
                              pages).  This defaults to 80 characters if
                              not overridden.  In other words: even if the
                              terminal is larger than that, Click will not
                              format things wider than 80 characters by
                              default.  In addition to that, formatters might
                              add some safety mapping on the right.
    :param resilient_parsing: if this flag is enabled then Click will
                              parse without any interactivity or callback
                              invocation.  Default values will also be
                              ignored.  This is useful for implementing
                              things such as completion support.
    :param allow_extra_args: if this is set to `True` then extra arguments
                             at the end will not raise an error and will be
                             kept on the context.  The default is to inherit
                             from the command.
    :param allow_interspersed_args: if this is set to `False` then options
                                    and arguments cannot be mixed.  The
                                    default is to inherit from the command.
    :param ignore_unknown_options: instructs click to ignore options it does
                                   not know and keeps them for later
                                   processing.
    :param help_option_names: optionally a list of strings that define how
                              the default help parameter is named.  The
                              default is ``['--help']``.
    :param token_normalize_func: an optional function that is used to
                                 normalize tokens (options, choices,
                                 etc.).  This for instance can be used to
                                 implement case insensitive behavior.
    :param color: controls if the terminal supports ANSI colors or not.  The
                  default is autodetection.  This is only needed if ANSI
                  codes are used in texts that Click prints which is by
                  default not the case.  This for instance would affect
                  help output.
    :param show_default: Show defaults for all options. If not set,
        defaults to the value from a parent context. Overrides an
        option's ``show_default`` argument.

    .. versionchanged:: 8.0
        The ``show_default`` parameter defaults to the value from the
        parent context.

    .. versionchanged:: 7.1
       Added the ``show_default`` parameter.

    .. versionchanged:: 4.0
        Added the ``color``, ``ignore_unknown_options``, and
        ``max_content_width`` parameters.

    .. versionchanged:: 3.0
        Added the ``allow_extra_args`` and ``allow_interspersed_args``
        parameters.

    .. versionchanged:: 2.0
        Added the ``resilient_parsing``, ``help_option_names``, and
        ``token_normalize_func`` parameters.
    """

    #: The formatter class to create with :meth:`make_formatter`.
    #:
    #: .. versionadded:: 8.0
    formatter_class: t.Type["HelpFormatter"] = HelpFormatter

    def __init__(
        self,
        command: "Command",
        parent: t.Optional["Context"] = None,
        info_name: t.Optional[str] = None,
        obj: t.Optional[t.Any] = None,
        auto_envvar_prefix: t.Optional[str] = None,
        default_map: t.Optional[t.Dict[str, t.Any]] = None,
        terminal_width: t.Optional[int] = None,
        max_content_width: t.Optional[int] = None,
        resilient_parsing: bool = False,
        allow_extra_args: t.Optional[bool] = None,
        allow_interspersed_args: t.Optional[bool] = None,
        ignore_unknown_options: t.Optional[bool] = None,
        help_option_names: t.Optional[t.List[str]] = None,
        token_normalize_func: t.Optional[t.Callable[[str], str]] = None,
        color: t.Optional[bool] = None,
        show_default: t.Optional[bool] = None,
    ) -> None:
        #: the parent context or `None` if none exists.
        self.parent = parent
        #: the :class:`Command` for this context.
        self.command = command
        #: the descriptive information name
        self.info_name = info_name
        #: Map of parameter names to their parsed values. Parameters
        #: with ``expose_value=False`` are not stored.
        self.params: t.Dict[str, t.Any] = {}
        #: the leftover arguments.
        self.args: t.List[str] = []
        #: protected arguments.  These are arguments that are prepended
        #: to `args` when certain parsing scenarios are encountered but
        #: must be never propagated to another arguments.  This is used
        #: to implement nested parsing.
        self.protected_args: t.List[str] = []

        if obj is None and parent is not None:
            obj = parent.obj

        #: the user object stored.
        self.obj: t.Any = obj
        self._meta: t.Dict[str, t.Any] = getattr(parent, "meta", {})

        #: A dictionary (-like object) with defaults for parameters.
        if (
            default_map is None
            and info_name is not None
            and parent is not None
            and parent.default_map is not None
        ):
            default_map = parent.default_map.get(info_name)

        self.default_map: t.Optional[t.Dict[str, t.Any]] = default_map

        #: This flag indicates if a subcommand is going to be executed. A
        #: group callback can use this information to figure out if it's
        #: being executed directly or because the execution flow passes
        #: onwards to a subcommand. By default it's None, but it can be
        #: the name of the subcommand to execute.
        #:
        #: If chaining is enabled this will be set to ``'*'`` in case
        #: any commands are executed.  It is however not possible to
        #: figure out which ones.  If you require this knowledge you
        #: should use a :func:`result_callback`.
        self.invoked_subcommand: t.Optional[str] = None

        if terminal_width is None and parent is not None:
            terminal_width = parent.terminal_width

        #: The width of the terminal (None is autodetection).
        self.terminal_width: t.Optional[int] = terminal_width

        if max_content_width is None and parent is not None:
            max_content_width = parent.max_content_width

        #: The maximum width of formatted content (None implies a sensible
        #: default which is 80 for most things).
        self.max_content_width: t.Optional[int] = max_content_width

        if allow_extra_args is None:
            allow_extra_args = command.allow_extra_args

        #: Indicates if the context allows extra args or if it should
        #: fail on parsing.
        #:
        #: .. versionadded:: 3.0
        self.allow_extra_args = allow_extra_args

        if allow_interspersed_args is None:
            allow_interspersed_args = command.allow_interspersed_args

        #: Indicates if the context allows mixing of arguments and
        #: options or not.
        #:
        #: .. versionadded:: 3.0
        self.allow_interspersed_args: bool = allow_interspersed_args

        if ignore_unknown_options is None:
            ignore_unknown_options = command.ignore_unknown_options

        #: Instructs click to ignore options that a command does not
        #: understand and will store it on the context for later
        #: processing.  This is primarily useful for situations where you
        #: want to call into external programs.  Generally this pattern is
        #: strongly discouraged because it's not possibly to losslessly
        #: forward all arguments.
        #:
        #: .. versionadded:: 4.0
        self.ignore_unknown_options: bool = ignore_unknown_options

        if help_option_names is None:
            if parent is not None:
                help_option_names = parent.help_option_names
            else:
                help_option_names = ["--help"]

        #: The names for the help options.
        self.help_option_names: t.List[str] = help_option_names

        if token_normalize_func is None and parent is not None:
            token_normalize_func = parent.token_normalize_func

        #: An optional normalization function for tokens.  This is
        #: options, choices, commands etc.
        self.token_normalize_func: t.Optional[
            t.Callable[[str], str]
        ] = token_normalize_func

        #: Indicates if resilient parsing is enabled.  In that case Click
        #: will do its best to not cause any failures and default values
        #: will be ignored. Useful for completion.
        self.resilient_parsing: bool = resilient_parsing

        # If there is no envvar prefix yet, but the parent has one and
        # the command on this level has a name, we can expand the envvar
        # prefix automatically.
        if auto_envvar_prefix is None:
            if (
                parent is not None
                and parent.auto_envvar_prefix is not None
                and self.info_name is not None
            ):
                auto_envvar_prefix = (
                    f"{parent.auto_envvar_prefix}_{self.info_name.upper()}"
                )
        else:
            auto_envvar_prefix = auto_envvar_prefix.upper()

        if auto_envvar_prefix is not None:
            auto_envvar_prefix = auto_envvar_prefix.replace("-", "_")

        self.auto_envvar_prefix: t.Optional[str] = auto_envvar_prefix

        if color is None and parent is not None:
            color = parent.color

        #: Controls if styling output is wanted or not.
        self.color: t.Optional[bool] = color

        if show_default is None and parent is not None:
            show_default = parent.show_default

        #: Show option default values when formatting help text.
        self.show_default: t.Optional[bool] = show_default

        self._close_callbacks: t.List[t.Callable[[], t.Any]] = []
        self._depth = 0
        self._parameter_source: t.Dict[str, ParameterSource] = {}
        self._exit_stack = ExitStack()

    def to_info_dict(self) -> t.Dict[str, t.Any]:
        """Gather information that could be useful for a tool generating
        user-facing documentation. This traverses the entire CLI
        structure.

        .. code-block:: python

            with Context(cli) as ctx:
                info = ctx.to_info_dict()

        .. versionadded:: 8.0
        """
        return {
            "command": self.command.to_info_dict(self),
            "info_name": self.info_name,
            "allow_extra_args": self.allow_extra_args,
            "allow_interspersed_args": self.allow_interspersed_args,
            "ignore_unknown_options": self.ignore_unknown_options,
            "auto_envvar_prefix": self.auto_envvar_prefix,
        }

    def __enter__(self) -> "Context":
        self._depth += 1
        push_context(self)
        return self

    def __exit__(self, exc_type, exc_value, tb):  # type: ignore
        self._depth -= 1
        if self._depth == 0:
            self.close()
        pop_context()

    @contextmanager
    def scope(self, cleanup: bool = True) -> t.Iterator["Context"]:
        """This helper method can be used with the context object to promote
        it to the current thread local (see :func:`get_current_context`).
        The default behavior of this is to invoke the cleanup functions which
        can be disabled by setting `cleanup` to `False`.  The cleanup
        functions are typically used for things such as closing file handles.

        If the cleanup is intended the context object can also be directly
        used as a context manager.

        Example usage::

            with ctx.scope():
                assert get_current_context() is ctx

        This is equivalent::

            with ctx:
                assert get_current_context() is ctx

        .. versionadded:: 5.0

        :param cleanup: controls if the cleanup functions should be run or
                        not.  The default is to run these functions.  In
                        some situations the context only wants to be
                        temporarily pushed in which case this can be disabled.
                        Nested pushes automatically defer the cleanup.
        """
        if not cleanup:
            self._depth += 1
        try:
            with self as rv:
                yield rv
        finally:
            if not cleanup:
                self._depth -= 1

    @property
    def meta(self) -> t.Dict[str, t.Any]:
        """This is a dictionary which is shared with all the contexts
        that are nested.  It exists so that click utilities can store some
        state here if they need to.  It is however the responsibility of
        that code to manage this dictionary well.

        The keys are supposed to be unique dotted strings.  For instance
        module paths are a good choice for it.  What is stored in there is
        irrelevant for the operation of click.  However what is important is
        that code that places data here adheres to the general semantics of
        the system.

        Example usage::

            LANG_KEY = f'{__name__}.lang'

            def set_language(value):
                ctx = get_current_context()
                ctx.meta[LANG_KEY] = value

            def get_language():
                return get_current_context().meta.get(LANG_KEY, 'en_US')

        .. versionadded:: 5.0
        """
        return self._meta

    def make_formatter(self) -> HelpFormatter:
        """Creates the :class:`~click.HelpFormatter` for the help and
        usage output.

        To quickly customize the formatter class used without overriding
        this method, set the :attr:`formatter_class` attribute.

        .. versionchanged:: 8.0
            Added the :attr:`formatter_class` attribute.
        """
        return self.formatter_class(
            width=self.terminal_width, max_width=self.max_content_width
        )

    def with_resource(self, context_manager: t.ContextManager[V]) -> V:
        """Register a resource as if it were used in a ``with``
        statement. The resource will be cleaned up when the context is
        popped.

        Uses :meth:`contextlib.ExitStack.enter_context`. It calls the
        resource's ``__enter__()`` method and returns the result. When
        the context is popped, it closes the stack, which calls the
        resource's ``__exit__()`` method.

        To register a cleanup function for something that isn't a
        context manager, use :meth:`call_on_close`. Or use something
        from :mod:`contextlib` to turn it into a context manager first.

        .. code-block:: python

            @click.group()
            @click.option("--name")
            @click.pass_context
            def cli(ctx):
                ctx.obj = ctx.with_resource(connect_db(name))

        :param context_manager: The context manager to enter.
        :return: Whatever ``context_manager.__enter__()`` returns.

        .. versionadded:: 8.0
        """
        return self._exit_stack.enter_context(context_manager)

    def call_on_close(self, f: t.Callable[..., t.Any]) -> t.Callable[..., t.Any]:
        """Register a function to be called when the context tears down.

        This can be used to close resources opened during the script
        execution. Resources that support Python's context manager
        protocol which would be used in a ``with`` statement should be
        registered with :meth:`with_resource` instead.

        :param f: The function to execute on teardown.
        """
        return self._exit_stack.callback(f)

    def close(self) -> None:
        """Invoke all close callbacks registered with
        :meth:`call_on_close`, and exit all context managers entered
        with :meth:`with_resource`.
        """
        self._exit_stack.close()
        # In case the context is reused, create a new exit stack.
        self._exit_stack = ExitStack()

    @property
    def command_path(self) -> str:
        """The computed command path.  This is used for the ``usage``
        information on the help page.  It's automatically created by
        combining the info names of the chain of contexts to the root.
        """
        rv = ""
        if self.info_name is not None:
            rv = self.info_name
        if self.parent is not None:
            parent_command_path = [self.parent.command_path]

            if isinstance(self.parent.command, Command):
                for param in self.parent.command.get_params(self):
                    parent_command_path.extend(param.get_usage_pieces(self))

            rv = f"{' '.join(parent_command_path)} {rv}"
        return rv.lstrip()

    def find_root(self) -> "Context":
        """Finds the outermost context."""
        node = self
        while node.parent is not None:
            node = node.parent
        return node

    def find_object(self, object_type: t.Type[V]) -> t.Optional[V]:
        """Finds the closest object of a given type."""
        node: t.Optional["Context"] = self

        while node is not None:
            if isinstance(node.obj, object_type):
                return node.obj

            node = node.parent

        return None

    def ensure_object(self, object_type: t.Type[V]) -> V:
        """Like :meth:`find_object` but sets the innermost object to a
        new instance of `object_type` if it does not exist.
        """
        rv = self.find_object(object_type)
        if rv is None:
            self.obj = rv = object_type()
        return rv

    @typing.overload
    def lookup_default(
        self, name: str, call: "te.Literal[True]" = True
    ) -> t.Optional[t.Any]:
        ...

    @typing.overload
    def lookup_default(
        self, name: str, call: "te.Literal[False]" = ...
    ) -> t.Optional[t.Union[t.Any, t.Callable[[], t.Any]]]:
        ...

    def lookup_default(self, name: str, call: bool = True) -> t.Optional[t.Any]:
        """Get the default for a parameter from :attr:`default_map`.

        :param name: Name of the parameter.
        :param call: If the default is a callable, call it. Disable to
            return the callable instead.

        .. versionchanged:: 8.0
            Added the ``call`` parameter.
        """
        if self.default_map is not None:
            value = self.default_map.get(name)

            if call and callable(value):
                return value()

            return value

        return None

    def fail(self, message: str) -> "te.NoReturn":
        """Aborts the execution of the program with a specific error
        message.

        :param message: the error message to fail with.
        """
        raise UsageError(message, self)

    def abort(self) -> "te.NoReturn":
        """Aborts the script."""
        raise Abort()

    def exit(self, code: int = 0) -> "te.NoReturn":
        """Exits the application with a given exit code."""
        raise Exit(code)

    def get_usage(self) -> str:
        """Helper method to get formatted usage string for the current
        context and command.
        """
        return self.command.get_usage(self)

    def get_help(self) -> str:
        """Helper method to get formatted help page for the current
        context and command.
        """
        return self.command.get_help(self)

    def _make_sub_context(self, command: "Command") -> "Context":
        """Create a new context of the same type as this context, but
        for a new command.

        :meta private:
        """
        return type(self)(command, info_name=command.name, parent=self)

    def invoke(
        __self,  # noqa: B902
        __callback: t.Union["Command", t.Callable[..., t.Any]],
        *args: t.Any,
        **kwargs: t.Any,
    ) -> t.Any:
        """Invokes a command callback in exactly the way it expects.  There
        are two ways to invoke this method:

        1.  the first argument can be a callback and all other arguments and
            keyword arguments are forwarded directly to the function.
        2.  the first argument is a click command object.  In that case all
            arguments are forwarded as well but proper click parameters
            (options and click arguments) must be keyword arguments and Click
            will fill in defaults.

        Note that before Click 3.2 keyword arguments were not properly filled
        in against the intention of this code and no context was created.  For
        more information about this change and why it was done in a bugfix
        release see :ref:`upgrade-to-3.2`.

        .. versionchanged:: 8.0
            All ``kwargs`` are tracked in :attr:`params` so they will be
            passed if :meth:`forward` is called at multiple levels.
        """
        if isinstance(__callback, Command):
            other_cmd = __callback

            if other_cmd.callback is None:
                raise TypeError(
                    "The given command does not have a callback that can be invoked."
                )
            else:
                __callback = other_cmd.callback

            ctx = __self._make_sub_context(other_cmd)

            for param in other_cmd.params:
                if param.name not in kwargs and param.expose_value:
                    kwargs[param.name] = param.get_default(ctx)  # type: ignore

            # Track all kwargs as params, so that forward() will pass
            # them on in subsequent calls.
            ctx.params.update(kwargs)
        else:
            ctx = __self

        with augment_usage_errors(__self):
            with ctx:
                return __callback(*args, **kwargs)

    def forward(
        __self, __cmd: "Command", *args: t.Any, **kwargs: t.Any  # noqa: B902
    ) -> t.Any:
        """Similar to :meth:`invoke` but fills in default keyword
        arguments from the current context if the other command expects
        it.  This cannot invoke callbacks directly, only other commands.

        .. versionchanged:: 8.0
            All ``kwargs`` are tracked in :attr:`params` so they will be
            passed if ``forward`` is called at multiple levels.
        """
        # Can only forward to other commands, not direct callbacks.
        if not isinstance(__cmd, Command):
            raise TypeError("Callback is not a command.")

        for param in __self.params:
            if param not in kwargs:
                kwargs[param] = __self.params[param]

        return __self.invoke(__cmd, *args, **kwargs)

    def set_parameter_source(self, name: str, source: ParameterSource) -> None:
        """Set the source of a parameter. This indicates the location
        from which the value of the parameter was obtained.

        :param name: The name of the parameter.
        :param source: A member of :class:`~click.core.ParameterSource`.
        """
        self._parameter_source[name] = source

    def get_parameter_source(self, name: str) -> t.Optional[ParameterSource]:
        """Get the source of a parameter. This indicates the location
        from which the value of the parameter was obtained.

        This can be useful for determining when a user specified a value
        on the command line that is the same as the default value. It
        will be :attr:`~click.core.ParameterSource.DEFAULT` only if the
        value was actually taken from the default.

        :param name: The name of the parameter.
        :rtype: ParameterSource

        .. versionchanged:: 8.0
            Returns ``None`` if the parameter was not provided from any
            source.
        """
        return self._parameter_source.get(name)


class BaseCommand:
    """The base command implements the minimal API contract of commands.
    Most code will never use this as it does not implement a lot of useful
    functionality but it can act as the direct subclass of alternative
    parsing methods that do not depend on the Click parser.

    For instance, this can be used to bridge Click and other systems like
    argparse or docopt.

    Because base commands do not implement a lot of the API that other
    parts of Click take for granted, they are not supported for all
    operations.  For instance, they cannot be used with the decorators
    usually and they have no built-in callback system.

    .. versionchanged:: 2.0
       Added the `context_settings` parameter.

    :param name: the name of the command to use unless a group overrides it.
    :param context_settings: an optional dictionary with defaults that are
                             passed to the context object.
    """

    #: The context class to create with :meth:`make_context`.
    #:
    #: .. versionadded:: 8.0
    context_class: t.Type[Context] = Context
    #: the default for the :attr:`Context.allow_extra_args` flag.
    allow_extra_args = False
    #: the default for the :attr:`Context.allow_interspersed_args` flag.
    allow_interspersed_args = True
    #: the default for the :attr:`Context.ignore_unknown_options` flag.
    ignore_unknown_options = False

    def __init__(
        self,
        name: t.Optional[str],
        context_settings: t.Optional[t.Dict[str, t.Any]] = None,
    ) -> None:
        #: the name the command thinks it has.  Upon registering a command
        #: on a :class:`Group` the group will default the command name
        #: with this information.  You should instead use the
        #: :class:`Context`\'s :attr:`~Context.info_name` attribute.
        self.name = name

        if context_settings is None:
            context_settings = {}

        #: an optional dictionary with defaults passed to the context.
        self.context_settings: t.Dict[str, t.Any] = context_settings

    def to_info_dict(self, ctx: Context) -> t.Dict[str, t.Any]:
        """Gather information that could be useful for a tool generating
        user-facing documentation. This traverses the entire structure
        below this command.

        Use :meth:`click.Context.to_info_dict` to traverse the entire
        CLI structure.

        :param ctx: A :class:`Context` representing this command.

        .. versionadded:: 8.0
        """
        return {"name": self.name}

    def __repr__(self) -> str:
        return f"<{self.__class__.__name__} {self.name}>"

    def get_usage(self, ctx: Context) -> str:
        raise NotImplementedError("Base commands cannot get usage")

    def get_help(self, ctx: Context) -> str:
        raise NotImplementedError("Base commands cannot get help")

    def make_context(
        self,
        info_name: t.Optional[str],
        args: t.List[str],
        parent: t.Optional[Context] = None,
        **extra: t.Any,
    ) -> Context:
        """This function when given an info name and arguments will kick
        off the parsing and create a new :class:`Context`.  It does not
        invoke the actual command callback though.

        To quickly customize the context class used without overriding
        this method, set the :attr:`context_class` attribute.

        :param info_name: the info name for this invocation.  Generally this
                          is the most descriptive name for the script or
                          command.  For the toplevel script it's usually
                          the name of the script, for commands below it it's
                          the name of the command.
        :param args: the arguments to parse as list of strings.
        :param parent: the parent context if available.
        :param extra: extra keyword arguments forwarded to the context
                      constructor.

        .. versionchanged:: 8.0
            Added the :attr:`context_class` attribute.
        """
        for key, value in self.context_settings.items():
            if key not in extra:
                extra[key] = value

        ctx = self.context_class(
            self, info_name=info_name, parent=parent, **extra  # type: ignore
        )

        with ctx.scope(cleanup=False):
            self.parse_args(ctx, args)
        return ctx

    def parse_args(self, ctx: Context, args: t.List[str]) -> t.List[str]:
        """Given a context and a list of arguments this creates the parser
        and parses the arguments, then modifies the context as necessary.
        This is automatically invoked by :meth:`make_context`.
        """
        raise NotImplementedError("Base commands do not know how to parse arguments.")

    def invoke(self, ctx: Context) -> t.Any:
        """Given a context, this invokes the command.  The default
        implementation is raising a not implemented error.
        """
        raise NotImplementedError("Base commands are not invokable by default")

    def shell_complete(self, ctx: Context, incomplete: str) -> t.List["CompletionItem"]:
        """Return a list of completions for the incomplete value. Looks
        at the names of chained multi-commands.

        Any command could be part of a chained multi-command, so sibling
        commands are valid at any point during command completion. Other
        command classes will return more completions.

        :param ctx: Invocation context for this command.
        :param incomplete: Value being completed. May be empty.

        .. versionadded:: 8.0
        """
        from click.shell_completion import CompletionItem

        results: t.List["CompletionItem"] = []

        while ctx.parent is not None:
            ctx = ctx.parent

            if isinstance(ctx.command, MultiCommand) and ctx.command.chain:
                results.extend(
                    CompletionItem(name, help=command.get_short_help_str())
                    for name, command in _complete_visible_commands(ctx, incomplete)
                    if name not in ctx.protected_args
                )

        return results

    @typing.overload
    def main(
        self,
        args: t.Optional[t.Sequence[str]] = None,
        prog_name: t.Optional[str] = None,
        complete_var: t.Optional[str] = None,
        standalone_mode: "te.Literal[True]" = True,
        **extra: t.Any,
    ) -> "te.NoReturn":
        ...

    @typing.overload
    def main(
        self,
        args: t.Optional[t.Sequence[str]] = None,
        prog_name: t.Optional[str] = None,
        complete_var: t.Optional[str] = None,
        standalone_mode: bool = ...,
        **extra: t.Any,
    ) -> t.Any:
        ...

    def main(
        self,
        args: t.Optional[t.Sequence[str]] = None,
        prog_name: t.Optional[str] = None,
        complete_var: t.Optional[str] = None,
        standalone_mode: bool = True,
        windows_expand_args: bool = True,
        **extra: t.Any,
    ) -> t.Any:
        """This is the way to invoke a script with all the bells and
        whistles as a command line application.  This will always terminate
        the application after a call.  If this is not wanted, ``SystemExit``
        needs to be caught.

        This method is also available by directly calling the instance of
        a :class:`Command`.

        :param args: the arguments that should be used for parsing.  If not
                     provided, ``sys.argv[1:]`` is used.
        :param prog_name: the program name that should be used.  By default
                          the program name is constructed by taking the file
                          name from ``sys.argv[0]``.
        :param complete_var: the environment variable that controls the
                             bash completion support.  The default is
                             ``"_<prog_name>_COMPLETE"`` with prog_name in
                             uppercase.
        :param standalone_mode: the default behavior is to invoke the script
                                in standalone mode.  Click will then
                                handle exceptions and convert them into
                                error messages and the function will never
                                return but shut down the interpreter.  If
                                this is set to `False` they will be
                                propagated to the caller and the return
                                value of this function is the return value
                                of :meth:`invoke`.
        :param windows_expand_args: Expand glob patterns, user dir, and
            env vars in command line args on Windows.
        :param extra: extra keyword arguments are forwarded to the context
                      constructor.  See :class:`Context` for more information.

        .. versionchanged:: 8.0.1
            Added the ``windows_expand_args`` parameter to allow
            disabling command line arg expansion on Windows.

        .. versionchanged:: 8.0
            When taking arguments from ``sys.argv`` on Windows, glob
            patterns, user dir, and env vars are expanded.

        .. versionchanged:: 3.0
           Added the ``standalone_mode`` parameter.
        """
        # Verify that the environment is configured correctly, or reject
        # further execution to avoid a broken script.
        _verify_python_env()

        if args is None:
            args = sys.argv[1:]

            if os.name == "nt" and windows_expand_args:
                args = _expand_args(args)
        else:
            args = list(args)

        if prog_name is None:
            prog_name = _detect_program_name()

        # Process shell completion requests and exit early.
        self._main_shell_completion(extra, prog_name, complete_var)

        try:
            try:
                with self.make_context(prog_name, args, **extra) as ctx:
                    rv = self.invoke(ctx)
                    if not standalone_mode:
                        return rv
                    # it's not safe to `ctx.exit(rv)` here!
                    # note that `rv` may actually contain data like "1" which
                    # has obvious effects
                    # more subtle case: `rv=[None, None]` can come out of
                    # chained commands which all returned `None` -- so it's not
                    # even always obvious that `rv` indicates success/failure
                    # by its truthiness/falsiness
                    ctx.exit()

            except (EOFError, KeyboardInterrupt):
                echo(file=sys.stderr)
                raise Abort()
            except ClickException as e:
                if not standalone_mode:
                    raise
                e.show()
                sys.exit(e.exit_code)
            except OSError as e:
                if e.errno == errno.EPIPE:
                    sys.stdout = t.cast(t.TextIO, PacifyFlushWrapper(sys.stdout))
                    sys.stderr = t.cast(t.TextIO, PacifyFlushWrapper(sys.stderr))
                    sys.exit(1)
                else:
                    raise
        except Exit as e:
            if standalone_mode:
                sys.exit(e.exit_code)
            else:
                # in non-standalone mode, return the exit code
                # note that this is only reached if `self.invoke` above raises
                # an Exit explicitly -- thus bypassing the check there which
                # would return its result
                # the results of non-standalone execution may therefore be
                # somewhat ambiguous: if there are codepaths which lead to
                # `ctx.exit(1)` and to `return 1`, the caller won't be able to
                # tell the difference between the two
                return e.exit_code
        except Abort:
            if not standalone_mode:
                raise
            echo(_("Aborted!"), file=sys.stderr)
            sys.exit(1)

    def _main_shell_completion(
        self,
        ctx_args: t.Dict[str, t.Any],
        prog_name: str,
        complete_var: t.Optional[str] = None,
    ) -> None:
        """Check if the shell is asking for tab completion, process
        that, then exit early. Called from :meth:`main` before the
        program is invoked.

        :param prog_name: Name of the executable in the shell.
        :param complete_var: Name of the environment variable that holds
            the completion instruction. Defaults to
            ``_{PROG_NAME}_COMPLETE``.
        """
        if complete_var is None:
            complete_var = f"_{prog_name}_COMPLETE".replace("-", "_").upper()

        instruction = os.environ.get(complete_var)

        if not instruction:
            return

        from .shell_completion import shell_complete

        rv = shell_complete(self, ctx_args, prog_name, complete_var, instruction)
        _fast_exit(rv)

    def __call__(self, *args: t.Any, **kwargs: t.Any) -> t.Any:
        """Alias for :meth:`main`."""
        return self.main(*args, **kwargs)


class Command(BaseCommand):
    """Commands are the basic building block of command line interfaces in
    Click.  A basic command handles command line parsing and might dispatch
    more parsing to commands nested below it.

    .. versionchanged:: 2.0
       Added the `context_settings` parameter.
    .. versionchanged:: 8.0
       Added repr showing the command name
    .. versionchanged:: 7.1
       Added the `no_args_is_help` parameter.

    :param name: the name of the command to use unless a group overrides it.
    :param context_settings: an optional dictionary with defaults that are
                             passed to the context object.
    :param callback: the callback to invoke.  This is optional.
    :param params: the parameters to register with this command.  This can
                   be either :class:`Option` or :class:`Argument` objects.
    :param help: the help string to use for this command.
    :param epilog: like the help string but it's printed at the end of the
                   help page after everything else.
    :param short_help: the short help to use for this command.  This is
                       shown on the command listing of the parent command.
    :param add_help_option: by default each command registers a ``--help``
                            option.  This can be disabled by this parameter.
    :param no_args_is_help: this controls what happens if no arguments are
                            provided.  This option is disabled by default.
                            If enabled this will add ``--help`` as argument
                            if no arguments are passed
    :param hidden: hide this command from help outputs.

    :param deprecated: issues a message indicating that
                             the command is deprecated.
    """

    def __init__(
        self,
        name: t.Optional[str],
        context_settings: t.Optional[t.Dict[str, t.Any]] = None,
        callback: t.Optional[t.Callable[..., t.Any]] = None,
        params: t.Optional[t.List["Parameter"]] = None,
        help: t.Optional[str] = None,
        epilog: t.Optional[str] = None,
        short_help: t.Optional[str] = None,
        options_metavar: t.Optional[str] = "[OPTIONS]",
        add_help_option: bool = True,
        no_args_is_help: bool = False,
        hidden: bool = False,
        deprecated: bool = False,
    ) -> None:
        super().__init__(name, context_settings)
        #: the callback to execute when the command fires.  This might be
        #: `None` in which case nothing happens.
        self.callback = callback
        #: the list of parameters for this command in the order they
        #: should show up in the help page and execute.  Eager parameters
        #: will automatically be handled before non eager ones.
        self.params: t.List["Parameter"] = params or []

        # if a form feed (page break) is found in the help text, truncate help
        # text to the content preceding the first form feed
        if help and "\f" in help:
            help = help.split("\f", 1)[0]

        self.help = help
        self.epilog = epilog
        self.options_metavar = options_metavar
        self.short_help = short_help
        self.add_help_option = add_help_option
        self.no_args_is_help = no_args_is_help
        self.hidden = hidden
        self.deprecated = deprecated

    def to_info_dict(self, ctx: Context) -> t.Dict[str, t.Any]:
        info_dict = super().to_info_dict(ctx)
        info_dict.update(
            params=[param.to_info_dict() for param in self.get_params(ctx)],
            help=self.help,
            epilog=self.epilog,
            short_help=self.short_help,
            hidden=self.hidden,
            deprecated=self.deprecated,
        )
        return info_dict

    def get_usage(self, ctx: Context) -> str:
        """Formats the usage line into a string and returns it.

        Calls :meth:`format_usage` internally.
        """
        formatter = ctx.make_formatter()
        self.format_usage(ctx, formatter)
        return formatter.getvalue().rstrip("\n")

    def get_params(self, ctx: Context) -> t.List["Parameter"]:
        rv = self.params
        help_option = self.get_help_option(ctx)

        if help_option is not None:
            rv = [*rv, help_option]

        return rv

    def format_usage(self, ctx: Context, formatter: HelpFormatter) -> None:
        """Writes the usage line into the formatter.

        This is a low-level method called by :meth:`get_usage`.
        """
        pieces = self.collect_usage_pieces(ctx)
        formatter.write_usage(ctx.command_path, " ".join(pieces))

    def collect_usage_pieces(self, ctx: Context) -> t.List[str]:
        """Returns all the pieces that go into the usage line and returns
        it as a list of strings.
        """
        rv = [self.options_metavar] if self.options_metavar else []

        for param in self.get_params(ctx):
            rv.extend(param.get_usage_pieces(ctx))

        return rv

    def get_help_option_names(self, ctx: Context) -> t.List[str]:
        """Returns the names for the help option."""
        all_names = set(ctx.help_option_names)
        for param in self.params:
            all_names.difference_update(param.opts)
            all_names.difference_update(param.secondary_opts)
        return list(all_names)

    def get_help_option(self, ctx: Context) -> t.Optional["Option"]:
        """Returns the help option object."""
        help_options = self.get_help_option_names(ctx)

        if not help_options or not self.add_help_option:
            return None

        def show_help(ctx: Context, param: "Parameter", value: str) -> None:
            if value and not ctx.resilient_parsing:
                echo(ctx.get_help(), color=ctx.color)
                ctx.exit()

        return Option(
            help_options,
            is_flag=True,
            is_eager=True,
            expose_value=False,
            callback=show_help,
            help=_("Show this message and exit."),
        )

    def make_parser(self, ctx: Context) -> OptionParser:
        """Creates the underlying option parser for this command."""
        parser = OptionParser(ctx)
        for param in self.get_params(ctx):
            param.add_to_parser(parser, ctx)
        return parser

    def get_help(self, ctx: Context) -> str:
        """Formats the help into a string and returns it.

        Calls :meth:`format_help` internally.
        """
        formatter = ctx.make_formatter()
        self.format_help(ctx, formatter)
        return formatter.getvalue().rstrip("\n")

    def get_short_help_str(self, limit: int = 45) -> str:
        """Gets short help for the command or makes it by shortening the
        long help string.
        """
        text = self.short_help or ""

        if not text and self.help:
            text = make_default_short_help(self.help, limit)

        if self.deprecated:
            text = _("(Deprecated) {text}").format(text=text)

        return text.strip()

    def format_help(self, ctx: Context, formatter: HelpFormatter) -> None:
        """Writes the help into the formatter if it exists.

        This is a low-level method called by :meth:`get_help`.

        This calls the following methods:

        -   :meth:`format_usage`
        -   :meth:`format_help_text`
        -   :meth:`format_options`
        -   :meth:`format_epilog`
        """
        self.format_usage(ctx, formatter)
        self.format_help_text(ctx, formatter)
        self.format_options(ctx, formatter)
        self.format_epilog(ctx, formatter)

    def format_help_text(self, ctx: Context, formatter: HelpFormatter) -> None:
        """Writes the help text to the formatter if it exists."""
        text = self.help or ""

        if self.deprecated:
            text = _("(Deprecated) {text}").format(text=text)

        if text:
            formatter.write_paragraph()

            with formatter.indentation():
                formatter.write_text(text)

    def format_options(self, ctx: Context, formatter: HelpFormatter) -> None:
        """Writes all the options into the formatter if they exist."""
        opts = []
        for param in self.get_params(ctx):
            rv = param.get_help_record(ctx)
            if rv is not None:
                opts.append(rv)

        if opts:
            with formatter.section(_("Options")):
                formatter.write_dl(opts)

    def format_epilog(self, ctx: Context, formatter: HelpFormatter) -> None:
        """Writes the epilog into the formatter if it exists."""
        if self.epilog:
            formatter.write_paragraph()
            with formatter.indentation():
                formatter.write_text(self.epilog)

    def parse_args(self, ctx: Context, args: t.List[str]) -> t.List[str]:
        if not args and self.no_args_is_help and not ctx.resilient_parsing:
            echo(ctx.get_help(), color=ctx.color)
            ctx.exit()

        parser = self.make_parser(ctx)
        opts, args, param_order = parser.parse_args(args=args)

        for param in iter_params_for_processing(param_order, self.get_params(ctx)):
            value, args = param.handle_parse_result(ctx, opts, args)

        if args and not ctx.allow_extra_args and not ctx.resilient_parsing:
            ctx.fail(
                ngettext(
                    "Got unexpected extra argument ({args})",
                    "Got unexpected extra arguments ({args})",
                    len(args),
                ).format(args=" ".join(map(str, args)))
            )

        ctx.args = args
        return args

    def invoke(self, ctx: Context) -> t.Any:
        """Given a context, this invokes the attached callback (if it exists)
        in the right way.
        """
        if self.deprecated:
            message = _(
                "DeprecationWarning: The command {name!r} is deprecated."
            ).format(name=self.name)
            echo(style(message, fg="red"), err=True)

        if self.callback is not None:
            return ctx.invoke(self.callback, **ctx.params)

    def shell_complete(self, ctx: Context, incomplete: str) -> t.List["CompletionItem"]:
        """Return a list of completions for the incomplete value. Looks
        at the names of options and chained multi-commands.

        :param ctx: Invocation context for this command.
        :param incomplete: Value being completed. May be empty.

        .. versionadded:: 8.0
        """
        from click.shell_completion import CompletionItem

        results: t.List["CompletionItem"] = []

        if incomplete and not incomplete[0].isalnum():
            for param in self.get_params(ctx):
                if (
                    not isinstance(param, Option)
                    or param.hidden
                    or (
                        not param.multiple
                        and ctx.get_parameter_source(param.name)  # type: ignore
                        is ParameterSource.COMMANDLINE
                    )
                ):
                    continue

                results.extend(
                    CompletionItem(name, help=param.help)
                    for name in [*param.opts, *param.secondary_opts]
                    if name.startswith(incomplete)
                )

        results.extend(super().shell_complete(ctx, incomplete))
        return results


class MultiCommand(Command):
    """A multi command is the basic implementation of a command that
    dispatches to subcommands.  The most common version is the
    :class:`Group`.

    .. versionchanged:: 8.0.2
       Added the `disable_double_dash` parameter.

    :param invoke_without_command: this controls how the multi command itself
                                   is invoked.  By default it's only invoked
                                   if a subcommand is provided.
    :param no_args_is_help: this controls what happens if no arguments are
                            provided.  This option is enabled by default if
                            `invoke_without_command` is disabled or disabled
                            if it's enabled.  If enabled this will add
                            ``--help`` as argument if no arguments are
                            passed.
    :param subcommand_metavar: the string that is used in the documentation
                               to indicate the subcommand place.
    :param chain: if this is set to `True` chaining of multiple subcommands
                  is enabled.  This restricts the form of commands in that
                  they cannot have optional arguments but it allows
                  multiple commands to be chained together.
    :param result_callback: The result callback to attach to this multi
        command. This can be set or changed later with the
        :meth:`result_callback` decorator.
    :param disable_double_dash: if this is set to 'True' using '--' between the
<<<<<<< HEAD
        group name and the command name, and between subcommands is disabled and will
        print an error message to the user. The default is 'False' in order to save the
=======
        group name and the command name is disabled and will print
        an error message to the user. The default is 'False' in order to save the
>>>>>>> 6c67f276
        originall behaviour.
    """

    allow_extra_args = True
    allow_interspersed_args = False

    def __init__(
        self,
        name: t.Optional[str] = None,
        invoke_without_command: bool = False,
        no_args_is_help: t.Optional[bool] = None,
        subcommand_metavar: t.Optional[str] = None,
        chain: bool = False,
        result_callback: t.Optional[t.Callable[..., t.Any]] = None,
        disable_double_dash: bool = False,
        **attrs: t.Any,
    ) -> None:
        super().__init__(name, **attrs)

        if no_args_is_help is None:
            no_args_is_help = not invoke_without_command

        self.no_args_is_help = no_args_is_help
        self.invoke_without_command = invoke_without_command

        if subcommand_metavar is None:
            if chain:
                subcommand_metavar = "COMMAND1 [ARGS]... [COMMAND2 [ARGS]...]..."
            else:
                subcommand_metavar = "COMMAND [ARGS]..."

        self.subcommand_metavar = subcommand_metavar
        self.chain = chain
        # The result callback that is stored. This can be set or
        # overridden with the :func:`result_callback` decorator.
        self._result_callback = result_callback

        if self.chain:
            for param in self.params:
                if isinstance(param, Argument) and not param.required:
                    raise RuntimeError(
                        "Multi commands in chain mode cannot have"
                        " optional arguments."
                    )

        self.disable_double_dash = disable_double_dash

    def to_info_dict(self, ctx: Context) -> t.Dict[str, t.Any]:

        info_dict = super().to_info_dict(ctx)
        commands = {}

        for name in self.list_commands(ctx):
            command = self.get_command(ctx, name)

            if command is None:
                continue

            sub_ctx = ctx._make_sub_context(command)

            with sub_ctx.scope(cleanup=False):
                commands[name] = command.to_info_dict(sub_ctx)

        info_dict.update(commands=commands, chain=self.chain)
        return info_dict

    def collect_usage_pieces(self, ctx: Context) -> t.List[str]:
        rv = super().collect_usage_pieces(ctx)
        rv.append(self.subcommand_metavar)
        return rv

    def format_options(self, ctx: Context, formatter: HelpFormatter) -> None:
        super().format_options(ctx, formatter)
        self.format_commands(ctx, formatter)

    def result_callback(self, replace: bool = False) -> t.Callable[[F], F]:
        """Adds a result callback to the command.  By default if a
        result callback is already registered this will chain them but
        this can be disabled with the `replace` parameter.  The result
        callback is invoked with the return value of the subcommand
        (or the list of return values from all subcommands if chaining
        is enabled) as well as the parameters as they would be passed
        to the main callback.

        Example::

            @click.group()
            @click.option('-i', '--input', default=23)
            def cli(input):
                return 42

            @cli.result_callback()
            def process_result(result, input):
                return result + input

        :param replace: if set to `True` an already existing result
                        callback will be removed.

        .. versionchanged:: 8.0
            Renamed from ``resultcallback``.

        .. versionadded:: 3.0
        """

        def decorator(f: F) -> F:
            old_callback = self._result_callback

            if old_callback is None or replace:
                self._result_callback = f
                return f

            def function(__value, *args, **kwargs):  # type: ignore
                inner = old_callback(__value, *args, **kwargs)  # type: ignore
                return f(inner, *args, **kwargs)

            self._result_callback = rv = update_wrapper(t.cast(F, function), f)
            return rv

        return decorator

    def resultcallback(self, replace: bool = False) -> t.Callable[[F], F]:
        import warnings

        warnings.warn(
            "'resultcallback' has been renamed to 'result_callback'."
            " The old name will be removed in Click 8.1.",
            DeprecationWarning,
            stacklevel=2,
        )
        return self.result_callback(replace=replace)

    def format_commands(self, ctx: Context, formatter: HelpFormatter) -> None:
        """Extra format methods for multi methods that adds all the commands
        after the options.
        """
        commands = []
        for subcommand in self.list_commands(ctx):
            cmd = self.get_command(ctx, subcommand)
            # What is this, the tool lied about a command.  Ignore it
            if cmd is None:
                continue
            if cmd.hidden:
                continue

            commands.append((subcommand, cmd))

        # allow for 3 times the default spacing
        if len(commands):
            limit = formatter.width - 6 - max(len(cmd[0]) for cmd in commands)

            rows = []
            for subcommand, cmd in commands:
                help = cmd.get_short_help_str(limit)
                rows.append((subcommand, help))

            if rows:
                with formatter.section(_("Commands")):
                    formatter.write_dl(rows)

    def parse_args(self, ctx: Context, args: t.List[str]) -> t.List[str]:
        if not args and self.no_args_is_help and not ctx.resilient_parsing:
            echo(ctx.get_help(), color=ctx.color)
            ctx.exit()

        rest = super().parse_args(ctx, args)

        if self.chain:
            ctx.protected_args = rest
            ctx.args = []
        elif rest:
            ctx.protected_args, ctx.args = rest[:1], rest[1:]

        return ctx.args

    def invoke(self, ctx: Context) -> t.Any:
        def _process_result(value: t.Any) -> t.Any:
            if self._result_callback is not None:
                value = ctx.invoke(self._result_callback, value, **ctx.params)
            return value

        if not ctx.protected_args:
            if self.invoke_without_command:
                # No subcommand was invoked, so the result callback is
                # invoked with None for regular groups, or an empty list
                # for chained groups.
                with ctx:
                    super().invoke(ctx)
                    return _process_result([] if self.chain else None)
            ctx.fail(_("Missing command."))

        # Fetch args back out
        args = [*ctx.protected_args, *ctx.args]
        ctx.args = []
        ctx.protected_args = []

        # If we're not in chain mode, we only allow the invocation of a
        # single command but we also inform the current context about the
        # name of the command to invoke.
        if not self.chain:
            # Make sure the context is entered so we do not clean up
            # resources until the result processor has worked.
            with ctx:
                cmd_name, cmd, args = self.resolve_command(ctx, args)
                assert cmd is not None
                ctx.invoked_subcommand = cmd_name
                super().invoke(ctx)
                sub_ctx = cmd.make_context(cmd_name, args, parent=ctx)
                with sub_ctx:
                    return _process_result(sub_ctx.command.invoke(sub_ctx))

        # In chain mode we create the contexts step by step, but after the
        # base command has been invoked.  Because at that point we do not
        # know the subcommands yet, the invoked subcommand attribute is
        # set to ``*`` to inform the command that subcommands are executed
        # but nothing else.
        with ctx:
            ctx.invoked_subcommand = "*" if args else None
            super().invoke(ctx)

            # Otherwise we make every single context and invoke them in a
            # chain.  In that case the return value to the result processor
            # is the list of all invoked subcommand's results.
            contexts = []
            while args:
                cmd_name, cmd, args = self.resolve_command(ctx, args)
                assert cmd is not None
                sub_ctx = cmd.make_context(
                    cmd_name,
                    args,
                    parent=ctx,
                    allow_extra_args=True,
                    allow_interspersed_args=False,
                )
                contexts.append(sub_ctx)
                args, sub_ctx.args = sub_ctx.args, []

            rv = []
            for sub_ctx in contexts:
                with sub_ctx:
                    rv.append(sub_ctx.command.invoke(sub_ctx))
            return _process_result(rv)

    def resolve_command(
        self, ctx: Context, args: t.List[str]
    ) -> t.Tuple[t.Optional[str], t.Optional[Command], t.List[str]]:
        cmd_name = make_str(args[0])
        original_cmd_name = cmd_name

        # Get the command
        cmd = self.get_command(ctx, cmd_name)

        # If we can't find the command but there is a normalization
        # function available, we try with that one.
        if cmd is None and ctx.token_normalize_func is not None:
            cmd_name = ctx.token_normalize_func(cmd_name)
            cmd = self.get_command(ctx, cmd_name)

        # If we don't find the command we want to show an error message
        # to the user that it was not provided.  However, there is
        # something else we should do: if the first argument looks like
        # an option we want to kick off parsing again for arguments to
        # resolve things like --help which now should go to the main
        # place.
        if cmd is None and not ctx.resilient_parsing:
            if split_opt(cmd_name)[0]:
                self.parse_args(ctx, ctx.args)
            ctx.fail(_("No such command {name!r}.").format(name=original_cmd_name))
        return cmd_name if cmd else None, cmd, args[1:]

    def get_command(self, ctx: Context, cmd_name: str) -> t.Optional[Command]:
        """Given a context and a command name, this returns a
        :class:`Command` object if it exists or returns `None`.
        """
        raise NotImplementedError

    def list_commands(self, ctx: Context) -> t.List[str]:
        """Returns a list of subcommand names in the order they should
        appear.
        """
        return []

    def shell_complete(self, ctx: Context, incomplete: str) -> t.List["CompletionItem"]:
        """Return a list of completions for the incomplete value. Looks
        at the names of options, subcommands, and chained
        multi-commands.

        :param ctx: Invocation context for this command.
        :param incomplete: Value being completed. May be empty.

        .. versionadded:: 8.0
        """
        from click.shell_completion import CompletionItem

        results = [
            CompletionItem(name, help=command.get_short_help_str())
            for name, command in _complete_visible_commands(ctx, incomplete)
        ]
        results.extend(super().shell_complete(ctx, incomplete))
        return results


class Group(MultiCommand):
    """A group allows a command to have subcommands attached. This is
    the most common way to implement nesting in Click.

    :param name: The name of the group command.
    :param commands: A dict mapping names to :class:`Command` objects.
        Can also be a list of :class:`Command`, which will use
        :attr:`Command.name` to create the dict.
    :param attrs: Other command arguments described in
        :class:`MultiCommand`, :class:`Command`, and
        :class:`BaseCommand`.

    .. versionchanged:: 8.0
        The ``commmands`` argument can be a list of command objects.
    """

    #: If set, this is used by the group's :meth:`command` decorator
    #: as the default :class:`Command` class. This is useful to make all
    #: subcommands use a custom command class.
    #:
    #: .. versionadded:: 8.0
    command_class: t.Optional[t.Type[Command]] = None

    #: If set, this is used by the group's :meth:`group` decorator
    #: as the default :class:`Group` class. This is useful to make all
    #: subgroups use a custom group class.
    #:
    #: If set to the special value :class:`type` (literally
    #: ``group_class = type``), this group's class will be used as the
    #: default class. This makes a custom group class continue to make
    #: custom groups.
    #:
    #: .. versionadded:: 8.0
    group_class: t.Optional[t.Union[t.Type["Group"], t.Type[type]]] = None
    # Literal[type] isn't valid, so use Type[type]

    def __init__(
        self,
        name: t.Optional[str] = None,
        commands: t.Optional[t.Union[t.Dict[str, Command], t.Sequence[Command]]] = None,
        **attrs: t.Any,
    ) -> None:
        super().__init__(name, **attrs)

        if commands is None:
            commands = {}
        elif isinstance(commands, abc.Sequence):
            commands = {c.name: c for c in commands if c.name is not None}

        #: The registered subcommands by their exported names.
        self.commands: t.Dict[str, Command] = commands

    def add_command(self, cmd: Command, name: t.Optional[str] = None) -> None:
        """Registers another :class:`Command` with this group.  If the name
        is not provided, the name of the command is used.
        """
        name = name or cmd.name
        if name is None:
            raise TypeError("Command has no name.")
        _check_multicommand(self, name, cmd, register=True)
        self.commands[name] = cmd

    def command(
        self, *args: t.Any, **kwargs: t.Any
    ) -> t.Callable[[t.Callable[..., t.Any]], Command]:
        """A shortcut decorator for declaring and attaching a command to
        the group. This takes the same arguments as :func:`command` and
        immediately registers the created command with this group by
        calling :meth:`add_command`.

        To customize the command class used, set the
        :attr:`command_class` attribute.

        .. versionchanged:: 8.0
            Added the :attr:`command_class` attribute.
        """
        from .decorators import command

        if self.command_class is not None and "cls" not in kwargs:
            kwargs["cls"] = self.command_class

        def decorator(f: t.Callable[..., t.Any]) -> Command:
            cmd = command(*args, **kwargs)(f)
            self.add_command(cmd)
            return cmd

        return decorator

    def group(
        self, *args: t.Any, **kwargs: t.Any
    ) -> t.Callable[[t.Callable[..., t.Any]], "Group"]:
        """A shortcut decorator for declaring and attaching a group to
        the group. This takes the same arguments as :func:`group` and
        immediately registers the created group with this group by
        calling :meth:`add_command`.

        To customize the group class used, set the :attr:`group_class`
        attribute.

        .. versionchanged:: 8.0
            Added the :attr:`group_class` attribute.
        """
        from .decorators import group

        if self.group_class is not None and "cls" not in kwargs:
            if self.group_class is type:
                kwargs["cls"] = type(self)
            else:
                kwargs["cls"] = self.group_class

        def decorator(f: t.Callable[..., t.Any]) -> "Group":
            cmd = group(*args, **kwargs)(f)
            self.add_command(cmd)
            return cmd

        return decorator

    def get_command(self, ctx: Context, cmd_name: str) -> t.Optional[Command]:
        return self.commands.get(cmd_name)

    def list_commands(self, ctx: Context) -> t.List[str]:
        return sorted(self.commands)


class CommandCollection(MultiCommand):
    """A command collection is a multi command that merges multiple multi
    commands together into one.  This is a straightforward implementation
    that accepts a list of different multi commands as sources and
    provides all the commands for each of them.
    """

    def __init__(
        self,
        name: t.Optional[str] = None,
        sources: t.Optional[t.List[MultiCommand]] = None,
        **attrs: t.Any,
    ) -> None:
        super().__init__(name, **attrs)
        #: The list of registered multi commands.
        self.sources: t.List[MultiCommand] = sources or []

    def add_source(self, multi_cmd: MultiCommand) -> None:
        """Adds a new multi command to the chain dispatcher."""
        self.sources.append(multi_cmd)

    def get_command(self, ctx: Context, cmd_name: str) -> t.Optional[Command]:
        for source in self.sources:
            rv = source.get_command(ctx, cmd_name)

            if rv is not None:
                if self.chain:
                    _check_multicommand(self, cmd_name, rv)

                return rv

        return None

    def list_commands(self, ctx: Context) -> t.List[str]:
        rv: t.Set[str] = set()

        for source in self.sources:
            rv.update(source.list_commands(ctx))

        return sorted(rv)


def _check_iter(value: t.Any) -> t.Iterator[t.Any]:
    """Check if the value is iterable but not a string. Raises a type
    error, or return an iterator over the value.
    """
    if isinstance(value, str):
        raise TypeError

    return iter(value)


class Parameter:
    r"""A parameter to a command comes in two versions: they are either
    :class:`Option`\s or :class:`Argument`\s.  Other subclasses are currently
    not supported by design as some of the internals for parsing are
    intentionally not finalized.

    Some settings are supported by both options and arguments.

    :param param_decls: the parameter declarations for this option or
                        argument.  This is a list of flags or argument
                        names.
    :param type: the type that should be used.  Either a :class:`ParamType`
                 or a Python type.  The later is converted into the former
                 automatically if supported.
    :param required: controls if this is optional or not.
    :param default: the default value if omitted.  This can also be a callable,
                    in which case it's invoked when the default is needed
                    without any arguments.
    :param callback: A function to further process or validate the value
        after type conversion. It is called as ``f(ctx, param, value)``
        and must return the value. It is called for all sources,
        including prompts.
    :param nargs: the number of arguments to match.  If not ``1`` the return
                  value is a tuple instead of single value.  The default for
                  nargs is ``1`` (except if the type is a tuple, then it's
                  the arity of the tuple). If ``nargs=-1``, all remaining
                  parameters are collected.
    :param metavar: how the value is represented in the help page.
    :param expose_value: if this is `True` then the value is passed onwards
                         to the command callback and stored on the context,
                         otherwise it's skipped.
    :param is_eager: eager values are processed before non eager ones.  This
                     should not be set for arguments or it will inverse the
                     order of processing.
    :param envvar: a string or list of strings that are environment variables
                   that should be checked.
    :param shell_complete: A function that returns custom shell
        completions. Used instead of the param's type completion if
        given. Takes ``ctx, param, incomplete`` and must return a list
        of :class:`~click.shell_completion.CompletionItem` or a list of
        strings.

    .. versionchanged:: 8.0
        ``process_value`` validates required parameters and bounded
        ``nargs``, and invokes the parameter callback before returning
        the value. This allows the callback to validate prompts.
        ``full_process_value`` is removed.

    .. versionchanged:: 8.0
        ``autocompletion`` is renamed to ``shell_complete`` and has new
        semantics described above. The old name is deprecated and will
        be removed in 8.1, until then it will be wrapped to match the
        new requirements.

    .. versionchanged:: 8.0
        For ``multiple=True, nargs>1``, the default must be a list of
        tuples.

    .. versionchanged:: 8.0
        Setting a default is no longer required for ``nargs>1``, it will
        default to ``None``. ``multiple=True`` or ``nargs=-1`` will
        default to ``()``.

    .. versionchanged:: 7.1
        Empty environment variables are ignored rather than taking the
        empty string value. This makes it possible for scripts to clear
        variables if they can't unset them.

    .. versionchanged:: 2.0
        Changed signature for parameter callback to also be passed the
        parameter. The old callback format will still work, but it will
        raise a warning to give you a chance to migrate the code easier.
    """

    param_type_name = "parameter"

    def __init__(
        self,
        param_decls: t.Optional[t.Sequence[str]] = None,
        type: t.Optional[t.Union[types.ParamType, t.Any]] = None,
        required: bool = False,
        default: t.Optional[t.Union[t.Any, t.Callable[[], t.Any]]] = None,
        callback: t.Optional[t.Callable[[Context, "Parameter", t.Any], t.Any]] = None,
        nargs: t.Optional[int] = None,
        multiple: bool = False,
        metavar: t.Optional[str] = None,
        expose_value: bool = True,
        is_eager: bool = False,
        envvar: t.Optional[t.Union[str, t.Sequence[str]]] = None,
        shell_complete: t.Optional[
            t.Callable[
                [Context, "Parameter", str],
                t.Union[t.List["CompletionItem"], t.List[str]],
            ]
        ] = None,
        autocompletion: t.Optional[
            t.Callable[
                [Context, t.List[str], str], t.List[t.Union[t.Tuple[str, str], str]]
            ]
        ] = None,
    ) -> None:
        self.name, self.opts, self.secondary_opts = self._parse_decls(
            param_decls or (), expose_value
        )
        self.type = types.convert_type(type, default)

        # Default nargs to what the type tells us if we have that
        # information available.
        if nargs is None:
            if self.type.is_composite:
                nargs = self.type.arity
            else:
                nargs = 1

        self.required = required
        self.callback = callback
        self.nargs = nargs
        self.multiple = multiple
        self.expose_value = expose_value
        self.default = default
        self.is_eager = is_eager
        self.metavar = metavar
        self.envvar = envvar

        if autocompletion is not None:
            import warnings

            warnings.warn(
                "'autocompletion' is renamed to 'shell_complete'. The old name is"
                " deprecated and will be removed in Click 8.1. See the docs about"
                " 'Parameter' for information about new behavior.",
                DeprecationWarning,
                stacklevel=2,
            )

            def shell_complete(
                ctx: Context, param: "Parameter", incomplete: str
            ) -> t.List["CompletionItem"]:
                from click.shell_completion import CompletionItem

                out = []

                for c in autocompletion(ctx, [], incomplete):  # type: ignore
                    if isinstance(c, tuple):
                        c = CompletionItem(c[0], help=c[1])
                    elif isinstance(c, str):
                        c = CompletionItem(c)

                    if c.value.startswith(incomplete):
                        out.append(c)

                return out

        self._custom_shell_complete = shell_complete

        if __debug__:
            if self.type.is_composite and nargs != self.type.arity:
                raise ValueError(
                    f"'nargs' must be {self.type.arity} (or None) for"
                    f" type {self.type!r}, but it was {nargs}."
                )

            # Skip no default or callable default.
            check_default = default if not callable(default) else None

            if check_default is not None:
                if multiple:
                    try:
                        # Only check the first value against nargs.
                        check_default = next(_check_iter(check_default), None)
                    except TypeError:
                        raise ValueError(
                            "'default' must be a list when 'multiple' is true."
                        ) from None

                # Can be None for multiple with empty default.
                if nargs != 1 and check_default is not None:
                    try:
                        _check_iter(check_default)
                    except TypeError:
                        if multiple:
                            message = (
                                "'default' must be a list of lists when 'multiple' is"
                                " true and 'nargs' != 1."
                            )
                        else:
                            message = "'default' must be a list when 'nargs' != 1."

                        raise ValueError(message) from None

                    if nargs > 1 and len(check_default) != nargs:
                        subject = "item length" if multiple else "length"
                        raise ValueError(
                            f"'default' {subject} must match nargs={nargs}."
                        )

    def to_info_dict(self) -> t.Dict[str, t.Any]:
        """Gather information that could be useful for a tool generating
        user-facing documentation.

        Use :meth:`click.Context.to_info_dict` to traverse the entire
        CLI structure.

        .. versionadded:: 8.0
        """
        return {
            "name": self.name,
            "param_type_name": self.param_type_name,
            "opts": self.opts,
            "secondary_opts": self.secondary_opts,
            "type": self.type.to_info_dict(),
            "required": self.required,
            "nargs": self.nargs,
            "multiple": self.multiple,
            "default": self.default,
            "envvar": self.envvar,
        }

    def __repr__(self) -> str:
        return f"<{self.__class__.__name__} {self.name}>"

    def _parse_decls(
        self, decls: t.Sequence[str], expose_value: bool
    ) -> t.Tuple[t.Optional[str], t.List[str], t.List[str]]:
        raise NotImplementedError()

    @property
    def human_readable_name(self) -> str:
        """Returns the human readable name of this parameter.  This is the
        same as the name for options, but the metavar for arguments.
        """
        return self.name  # type: ignore

    def make_metavar(self) -> str:
        if self.metavar is not None:
            return self.metavar

        metavar = self.type.get_metavar(self)

        if metavar is None:
            metavar = self.type.name.upper()

        if self.nargs != 1:
            metavar += "..."

        return metavar

    @typing.overload
    def get_default(
        self, ctx: Context, call: "te.Literal[True]" = True
    ) -> t.Optional[t.Any]:
        ...

    @typing.overload
    def get_default(
        self, ctx: Context, call: bool = ...
    ) -> t.Optional[t.Union[t.Any, t.Callable[[], t.Any]]]:
        ...

    def get_default(
        self, ctx: Context, call: bool = True
    ) -> t.Optional[t.Union[t.Any, t.Callable[[], t.Any]]]:
        """Get the default for the parameter. Tries
        :meth:`Context.lookup_value` first, then the local default.

        :param ctx: Current context.
        :param call: If the default is a callable, call it. Disable to
            return the callable instead.

        .. versionchanged:: 8.0.1
            Type casting can fail in resilient parsing mode. Invalid
            defaults will not prevent showing help text.

        .. versionchanged:: 8.0
            Looks at ``ctx.default_map`` first.

        .. versionchanged:: 8.0
            Added the ``call`` parameter.
        """
        value = ctx.lookup_default(self.name, call=False)  # type: ignore

        if value is None:
            value = self.default

        if callable(value):
            if not call:
                # Don't type cast the callable.
                return value

            value = value()

        try:
            return self.type_cast_value(ctx, value)
        except BadParameter:
            if ctx.resilient_parsing:
                return value

            raise

    def add_to_parser(self, parser: OptionParser, ctx: Context) -> None:
        raise NotImplementedError()

    def consume_value(
        self, ctx: Context, opts: t.Mapping[str, t.Any]
    ) -> t.Tuple[t.Any, ParameterSource]:
        value = opts.get(self.name)  # type: ignore
        source = ParameterSource.COMMANDLINE

        if value is None:
            value = self.value_from_envvar(ctx)
            source = ParameterSource.ENVIRONMENT

        if value is None:
            value = ctx.lookup_default(self.name)  # type: ignore
            source = ParameterSource.DEFAULT_MAP

        if value is None:
            value = self.get_default(ctx)
            source = ParameterSource.DEFAULT

        return value, source

    def type_cast_value(self, ctx: Context, value: t.Any) -> t.Any:
        """Convert and validate a value against the option's
        :attr:`type`, :attr:`multiple`, and :attr:`nargs`.
        """
        if value is None:
            return () if self.multiple or self.nargs == -1 else None

        def check_iter(value: t.Any) -> t.Iterator:
            try:
                return _check_iter(value)
            except TypeError:
                # This should only happen when passing in args manually,
                # the parser should construct an iterable when parsing
                # the command line.
                raise BadParameter(
                    _("Value must be an iterable."), ctx=ctx, param=self
                ) from None

        if self.nargs == 1 or self.type.is_composite:
            convert: t.Callable[[t.Any], t.Any] = partial(
                self.type, param=self, ctx=ctx
            )
        elif self.nargs == -1:

            def convert(value: t.Any) -> t.Tuple:
                return tuple(self.type(x, self, ctx) for x in check_iter(value))

        else:  # nargs > 1

            def convert(value: t.Any) -> t.Tuple:
                value = tuple(check_iter(value))

                if len(value) != self.nargs:
                    raise BadParameter(
                        ngettext(
                            "Takes {nargs} values but 1 was given.",
                            "Takes {nargs} values but {len} were given.",
                            len(value),
                        ).format(nargs=self.nargs, len=len(value)),
                        ctx=ctx,
                        param=self,
                    )

                return tuple(self.type(x, self, ctx) for x in value)

        if self.multiple:
            return tuple(convert(x) for x in check_iter(value))

        return convert(value)

    def value_is_missing(self, value: t.Any) -> bool:
        if value is None:
            return True

        if (self.nargs != 1 or self.multiple) and value == ():
            return True

        return False

    def process_value(self, ctx: Context, value: t.Any) -> t.Any:
        if value is not None:
            value = self.type_cast_value(ctx, value)

        if self.required and self.value_is_missing(value):
            raise MissingParameter(ctx=ctx, param=self)

        if self.callback is not None:
            value = self.callback(ctx, self, value)

        return value

    def resolve_envvar_value(self, ctx: Context) -> t.Optional[str]:
        if self.envvar is None:
            return None

        if isinstance(self.envvar, str):
            rv = os.environ.get(self.envvar)

            if rv:
                return rv
        else:
            for envvar in self.envvar:
                rv = os.environ.get(envvar)

                if rv:
                    return rv

        return None

    def value_from_envvar(self, ctx: Context) -> t.Optional[t.Any]:
        rv: t.Optional[t.Any] = self.resolve_envvar_value(ctx)

        if rv is not None and self.nargs != 1:
            rv = self.type.split_envvar_value(rv)

        return rv

    def handle_parse_result(
        self, ctx: Context, opts: t.Mapping[str, t.Any], args: t.List[str]
    ) -> t.Tuple[t.Any, t.List[str]]:
        with augment_usage_errors(ctx, param=self):
            value, source = self.consume_value(ctx, opts)
            ctx.set_parameter_source(self.name, source)  # type: ignore

            try:
                value = self.process_value(ctx, value)
            except Exception:
                if not ctx.resilient_parsing:
                    raise

                value = None

        if self.expose_value:
            ctx.params[self.name] = value  # type: ignore

        return value, args

    def get_help_record(self, ctx: Context) -> t.Optional[t.Tuple[str, str]]:
        pass

    def get_usage_pieces(self, ctx: Context) -> t.List[str]:
        return []

    def get_error_hint(self, ctx: Context) -> str:
        """Get a stringified version of the param for use in error messages to
        indicate which param caused the error.
        """
        hint_list = self.opts or [self.human_readable_name]
        return " / ".join(f"'{x}'" for x in hint_list)

    def shell_complete(self, ctx: Context, incomplete: str) -> t.List["CompletionItem"]:
        """Return a list of completions for the incomplete value. If a
        ``shell_complete`` function was given during init, it is used.
        Otherwise, the :attr:`type`
        :meth:`~click.types.ParamType.shell_complete` function is used.

        :param ctx: Invocation context for this command.
        :param incomplete: Value being completed. May be empty.

        .. versionadded:: 8.0
        """
        if self._custom_shell_complete is not None:
            results = self._custom_shell_complete(ctx, self, incomplete)

            if results and isinstance(results[0], str):
                from click.shell_completion import CompletionItem

                results = [CompletionItem(c) for c in results]

            return t.cast(t.List["CompletionItem"], results)

        return self.type.shell_complete(ctx, self, incomplete)


class Option(Parameter):
    """Options are usually optional values on the command line and
    have some extra features that arguments don't have.

    All other parameters are passed onwards to the parameter constructor.

    :param show_default: controls if the default value should be shown on the
                         help page. Normally, defaults are not shown. If this
                         value is a string, it shows the string instead of the
                         value. This is particularly useful for dynamic options.
    :param show_envvar: controls if an environment variable should be shown on
                        the help page.  Normally, environment variables
                        are not shown.
    :param prompt: if set to `True` or a non empty string then the user will be
                   prompted for input.  If set to `True` the prompt will be the
                   option name capitalized.
    :param confirmation_prompt: Prompt a second time to confirm the
        value if it was prompted for. Can be set to a string instead of
        ``True`` to customize the message.
    :param prompt_required: If set to ``False``, the user will be
        prompted for input only when the option was specified as a flag
        without a value.
    :param hide_input: if this is `True` then the input on the prompt will be
                       hidden from the user.  This is useful for password
                       input.
    :param is_flag: forces this option to act as a flag.  The default is
                    auto detection.
    :param flag_value: which value should be used for this flag if it's
                       enabled.  This is set to a boolean automatically if
                       the option string contains a slash to mark two options.
    :param multiple: if this is set to `True` then the argument is accepted
                     multiple times and recorded.  This is similar to ``nargs``
                     in how it works but supports arbitrary number of
                     arguments.
    :param count: this flag makes an option increment an integer.
    :param allow_from_autoenv: if this is enabled then the value of this
                               parameter will be pulled from an environment
                               variable in case a prefix is defined on the
                               context.
    :param help: the help string.
    :param hidden: hide this option from help outputs.

    .. versionchanged:: 8.0.1
        ``type`` is detected from ``flag_value`` if given.
    """

    param_type_name = "option"

    def __init__(
        self,
        param_decls: t.Optional[t.Sequence[str]] = None,
        show_default: bool = False,
        prompt: t.Union[bool, str] = False,
        confirmation_prompt: t.Union[bool, str] = False,
        prompt_required: bool = True,
        hide_input: bool = False,
        is_flag: t.Optional[bool] = None,
        flag_value: t.Optional[t.Any] = None,
        multiple: bool = False,
        count: bool = False,
        allow_from_autoenv: bool = True,
        type: t.Optional[t.Union[types.ParamType, t.Any]] = None,
        help: t.Optional[str] = None,
        hidden: bool = False,
        show_choices: bool = True,
        show_envvar: bool = False,
        **attrs: t.Any,
    ) -> None:
        default_is_missing = "default" not in attrs
        super().__init__(param_decls, type=type, multiple=multiple, **attrs)

        if prompt is True:
            if self.name is None:
                raise TypeError("'name' is required with 'prompt=True'.")

            prompt_text: t.Optional[str] = self.name.replace("_", " ").capitalize()
        elif prompt is False:
            prompt_text = None
        else:
            prompt_text = t.cast(str, prompt)

        self.prompt = prompt_text
        self.confirmation_prompt = confirmation_prompt
        self.prompt_required = prompt_required
        self.hide_input = hide_input
        self.hidden = hidden

        # If prompt is enabled but not required, then the option can be
        # used as a flag to indicate using prompt or flag_value.
        self._flag_needs_value = self.prompt is not None and not self.prompt_required

        if is_flag is None:
            if flag_value is not None:
                # Implicitly a flag because flag_value was set.
                is_flag = True
            elif self._flag_needs_value:
                # Not a flag, but when used as a flag it shows a prompt.
                is_flag = False
            else:
                # Implicitly a flag because flag options were given.
                is_flag = bool(self.secondary_opts)
        elif is_flag is False and not self._flag_needs_value:
            # Not a flag, and prompt is not enabled, can be used as a
            # flag if flag_value is set.
            self._flag_needs_value = flag_value is not None

        if is_flag and default_is_missing:
            self.default: t.Union[t.Any, t.Callable[[], t.Any]] = False

        if flag_value is None:
            flag_value = not self.default

        if is_flag and type is None:
            # Re-guess the type from the flag value instead of the
            # default.
            self.type = types.convert_type(None, flag_value)

        self.is_flag: bool = is_flag
        self.is_bool_flag = isinstance(self.type, types.BoolParamType)
        self.flag_value: t.Any = flag_value

        # Counting
        self.count = count
        if count:
            if type is None:
                self.type = types.IntRange(min=0)
            if default_is_missing:
                self.default = 0

        self.allow_from_autoenv = allow_from_autoenv
        self.help = help
        self.show_default = show_default
        self.show_choices = show_choices
        self.show_envvar = show_envvar

        if __debug__:
            if self.nargs == -1:
                raise TypeError("nargs=-1 is not supported for options.")

            if self.prompt and self.is_flag and not self.is_bool_flag:
                raise TypeError("'prompt' is not valid for non-boolean flag.")

            if not self.is_bool_flag and self.secondary_opts:
                raise TypeError("Secondary flag is not valid for non-boolean flag.")

            if self.is_bool_flag and self.hide_input and self.prompt is not None:
                raise TypeError(
                    "'prompt' with 'hide_input' is not valid for boolean flag."
                )

            if self.count:
                if self.multiple:
                    raise TypeError("'count' is not valid with 'multiple'.")

                if self.is_flag:
                    raise TypeError("'count' is not valid with 'is_flag'.")

    def to_info_dict(self) -> t.Dict[str, t.Any]:
        info_dict = super().to_info_dict()
        info_dict.update(
            help=self.help,
            prompt=self.prompt,
            is_flag=self.is_flag,
            flag_value=self.flag_value,
            count=self.count,
            hidden=self.hidden,
        )
        return info_dict

    def _parse_decls(
        self, decls: t.Sequence[str], expose_value: bool
    ) -> t.Tuple[t.Optional[str], t.List[str], t.List[str]]:
        opts = []
        secondary_opts = []
        name = None
        possible_names = []

        for decl in decls:
            if decl.isidentifier():
                if name is not None:
                    raise TypeError("Name defined twice")
                name = decl
            else:
                split_char = ";" if decl[:1] == "/" else "/"
                if split_char in decl:
                    first, second = decl.split(split_char, 1)
                    first = first.rstrip()
                    if first:
                        possible_names.append(split_opt(first))
                        opts.append(first)
                    second = second.lstrip()
                    if second:
                        secondary_opts.append(second.lstrip())
                    if first == second:
                        raise ValueError(
                            f"Boolean option {decl!r} cannot use the"
                            " same flag for true/false."
                        )
                else:
                    possible_names.append(split_opt(decl))
                    opts.append(decl)

        if name is None and possible_names:
            possible_names.sort(key=lambda x: -len(x[0]))  # group long options first
            name = possible_names[0][1].replace("-", "_").lower()
            if not name.isidentifier():
                name = None

        if name is None:
            if not expose_value:
                return None, opts, secondary_opts
            raise TypeError("Could not determine name for option")

        if not opts and not secondary_opts:
            raise TypeError(
                f"No options defined but a name was passed ({name})."
                " Did you mean to declare an argument instead? Did"
                f" you mean to pass '--{name}'?"
            )

        return name, opts, secondary_opts

    def add_to_parser(self, parser: OptionParser, ctx: Context) -> None:
        if self.multiple:
            action = "append"
        elif self.count:
            action = "count"
        else:
            action = "store"

        if self.is_flag:
            action = f"{action}_const"

            if self.is_bool_flag and self.secondary_opts:
                parser.add_option(
                    obj=self, opts=self.opts, dest=self.name, action=action, const=True
                )
                parser.add_option(
                    obj=self,
                    opts=self.secondary_opts,
                    dest=self.name,
                    action=action,
                    const=False,
                )
            else:
                parser.add_option(
                    obj=self,
                    opts=self.opts,
                    dest=self.name,
                    action=action,
                    const=self.flag_value,
                )
        else:
            parser.add_option(
                obj=self,
                opts=self.opts,
                dest=self.name,
                action=action,
                nargs=self.nargs,
            )

    def get_help_record(self, ctx: Context) -> t.Optional[t.Tuple[str, str]]:
        if self.hidden:
            return None

        any_prefix_is_slash = False

        def _write_opts(opts: t.Sequence[str]) -> str:
            nonlocal any_prefix_is_slash

            rv, any_slashes = join_options(opts)

            if any_slashes:
                any_prefix_is_slash = True

            if not self.is_flag and not self.count:
                rv += f" {self.make_metavar()}"

            return rv

        rv = [_write_opts(self.opts)]

        if self.secondary_opts:
            rv.append(_write_opts(self.secondary_opts))

        help = self.help or ""
        extra = []

        if self.show_envvar:
            envvar = self.envvar

            if envvar is None:
                if (
                    self.allow_from_autoenv
                    and ctx.auto_envvar_prefix is not None
                    and self.name is not None
                ):
                    envvar = f"{ctx.auto_envvar_prefix}_{self.name.upper()}"

            if envvar is not None:
                var_str = (
                    envvar
                    if isinstance(envvar, str)
                    else ", ".join(str(d) for d in envvar)
                )
                extra.append(_("env var: {var}").format(var=var_str))

        # Temporarily enable resilient parsing to avoid type casting
        # failing for the default. Might be possible to extend this to
        # help formatting in general.
        resilient = ctx.resilient_parsing
        ctx.resilient_parsing = True

        try:
            default_value = self.get_default(ctx, call=False)
        finally:
            ctx.resilient_parsing = resilient

        show_default_is_str = isinstance(self.show_default, str)

        if show_default_is_str or (
            default_value is not None and (self.show_default or ctx.show_default)
        ):
            if show_default_is_str:
                default_string = f"({self.show_default})"
            elif isinstance(default_value, (list, tuple)):
                default_string = ", ".join(str(d) for d in default_value)
            elif callable(default_value):
                default_string = _("(dynamic)")
            elif self.is_bool_flag and self.secondary_opts:
                # For boolean flags that have distinct True/False opts,
                # use the opt without prefix instead of the value.
                default_string = split_opt(
                    (self.opts if self.default else self.secondary_opts)[0]
                )[1]
            else:
                default_string = str(default_value)

            extra.append(_("default: {default}").format(default=default_string))

        if isinstance(self.type, types._NumberRangeBase):
            range_str = self.type._describe_range()

            if range_str:
                extra.append(range_str)

        if self.required:
            extra.append(_("required"))

        if extra:
            extra_str = ";".join(extra)
            help = f"{help}  [{extra_str}]" if help else f"[{extra_str}]"

        return ("; " if any_prefix_is_slash else " / ").join(rv), help

    @typing.overload
    def get_default(
        self, ctx: Context, call: "te.Literal[True]" = True
    ) -> t.Optional[t.Any]:
        ...

    @typing.overload
    def get_default(
        self, ctx: Context, call: bool = ...
    ) -> t.Optional[t.Union[t.Any, t.Callable[[], t.Any]]]:
        ...

    def get_default(
        self, ctx: Context, call: bool = True
    ) -> t.Optional[t.Union[t.Any, t.Callable[[], t.Any]]]:
        # If we're a non boolean flag our default is more complex because
        # we need to look at all flags in the same group to figure out
        # if we're the the default one in which case we return the flag
        # value as default.
        if self.is_flag and not self.is_bool_flag:
            for param in ctx.command.params:
                if param.name == self.name and param.default:
                    return param.flag_value  # type: ignore

            return None

        return super().get_default(ctx, call=call)

    def prompt_for_value(self, ctx: Context) -> t.Any:
        """This is an alternative flow that can be activated in the full
        value processing if a value does not exist.  It will prompt the
        user until a valid value exists and then returns the processed
        value as result.
        """
        assert self.prompt is not None

        # Calculate the default before prompting anything to be stable.
        default = self.get_default(ctx)

        # If this is a prompt for a flag we need to handle this
        # differently.
        if self.is_bool_flag:
            return confirm(self.prompt, default)

        return prompt(
            self.prompt,
            default=default,
            type=self.type,
            hide_input=self.hide_input,
            show_choices=self.show_choices,
            confirmation_prompt=self.confirmation_prompt,
            value_proc=lambda x: self.process_value(ctx, x),
        )

    def resolve_envvar_value(self, ctx: Context) -> t.Optional[str]:
        rv = super().resolve_envvar_value(ctx)

        if rv is not None:
            return rv

        if (
            self.allow_from_autoenv
            and ctx.auto_envvar_prefix is not None
            and self.name is not None
        ):
            envvar = f"{ctx.auto_envvar_prefix}_{self.name.upper()}"
            rv = os.environ.get(envvar)

        return rv

    def value_from_envvar(self, ctx: Context) -> t.Optional[t.Any]:
        rv: t.Optional[t.Any] = self.resolve_envvar_value(ctx)

        if rv is None:
            return None

        value_depth = (self.nargs != 1) + bool(self.multiple)

        if value_depth > 0:
            rv = self.type.split_envvar_value(rv)

            if self.multiple and self.nargs != 1:
                rv = batch(rv, self.nargs)

        return rv

    def consume_value(
        self, ctx: Context, opts: t.Mapping[str, "Parameter"]
    ) -> t.Tuple[t.Any, ParameterSource]:
        value, source = super().consume_value(ctx, opts)

        # The parser will emit a sentinel value if the option can be
        # given as a flag without a value. This is different from None
        # to distinguish from the flag not being given at all.
        if value is _flag_needs_value:
            if self.prompt is not None and not ctx.resilient_parsing:
                value = self.prompt_for_value(ctx)
                source = ParameterSource.PROMPT
            else:
                value = self.flag_value
                source = ParameterSource.COMMANDLINE

        # The value wasn't set, or used the param's default, prompt if
        # prompting is enabled.
        elif (
            source in {None, ParameterSource.DEFAULT}
            and self.prompt is not None
            and (self.required or self.prompt_required)
            and not ctx.resilient_parsing
        ):
            value = self.prompt_for_value(ctx)
            source = ParameterSource.PROMPT

        return value, source


class Argument(Parameter):
    """Arguments are positional parameters to a command.  They generally
    provide fewer features than options but can have infinite ``nargs``
    and are required by default.

    All parameters are passed onwards to the parameter constructor.
    """

    param_type_name = "argument"

    def __init__(
        self,
        param_decls: t.Sequence[str],
        required: t.Optional[bool] = None,
        **attrs: t.Any,
    ) -> None:
        if required is None:
            if attrs.get("default") is not None:
                required = False
            else:
                required = attrs.get("nargs", 1) > 0

        if "multiple" in attrs:
            raise TypeError("__init__() got an unexpected keyword argument 'multiple'.")

        super().__init__(param_decls, required=required, **attrs)

        if __debug__:
            if self.default is not None and self.nargs == -1:
                raise TypeError("'default' is not supported for nargs=-1.")

    @property
    def human_readable_name(self) -> str:
        if self.metavar is not None:
            return self.metavar
        return self.name.upper()  # type: ignore

    def make_metavar(self) -> str:
        if self.metavar is not None:
            return self.metavar
        var = self.type.get_metavar(self)
        if not var:
            var = self.name.upper()  # type: ignore
        if not self.required:
            var = f"[{var}]"
        if self.nargs != 1:
            var += "..."
        return var

    def _parse_decls(
        self, decls: t.Sequence[str], expose_value: bool
    ) -> t.Tuple[t.Optional[str], t.List[str], t.List[str]]:
        if not decls:
            if not expose_value:
                return None, [], []
            raise TypeError("Could not determine name for argument")
        if len(decls) == 1:
            name = arg = decls[0]
            name = name.replace("-", "_").lower()
        else:
            raise TypeError(
                "Arguments take exactly one parameter declaration, got"
                f" {len(decls)}."
            )
        return name, [arg], []

    def get_usage_pieces(self, ctx: Context) -> t.List[str]:
        return [self.make_metavar()]

    def get_error_hint(self, ctx: Context) -> str:
        return f"'{self.make_metavar()}'"

    def add_to_parser(self, parser: OptionParser, ctx: Context) -> None:
        parser.add_argument(dest=self.name, nargs=self.nargs, obj=self)<|MERGE_RESOLUTION|>--- conflicted
+++ resolved
@@ -1467,13 +1467,8 @@
         command. This can be set or changed later with the
         :meth:`result_callback` decorator.
     :param disable_double_dash: if this is set to 'True' using '--' between the
-<<<<<<< HEAD
-        group name and the command name, and between subcommands is disabled and will
+        group name and the command name and between subcommands is disabled and will
         print an error message to the user. The default is 'False' in order to save the
-=======
-        group name and the command name is disabled and will print
-        an error message to the user. The default is 'False' in order to save the
->>>>>>> 6c67f276
         originall behaviour.
     """
 
