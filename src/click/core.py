from __future__ import annotations

import collections.abc as cabc
import enum
import errno
import inspect
import os
import sys
import typing as t
from collections import abc
from contextlib import AbstractContextManager
from contextlib import contextmanager
from contextlib import ExitStack
from functools import update_wrapper
from gettext import gettext as _
from gettext import ngettext
from itertools import repeat
from types import TracebackType

from . import types
from .exceptions import Abort
from .exceptions import BadParameter
from .exceptions import ClickException
from .exceptions import Exit
from .exceptions import MissingParameter
from .exceptions import UsageError
from .formatting import HelpFormatter
from .formatting import join_options
from .globals import pop_context
from .globals import push_context
from .parser import _flag_needs_value
from .parser import _OptionParser
from .parser import _split_opt
from .termui import confirm
from .termui import prompt
from .termui import style
from .utils import _detect_program_name
from .utils import _expand_args
from .utils import echo
from .utils import make_default_short_help
from .utils import make_str
from .utils import PacifyFlushWrapper

if t.TYPE_CHECKING:
    from .shell_completion import CompletionItem

F = t.TypeVar("F", bound="t.Callable[..., t.Any]")
V = t.TypeVar("V")


def _complete_visible_commands(
    ctx: Context, incomplete: str
) -> cabc.Iterator[tuple[str, Command]]:
    """List all the subcommands of a group that start with the
    incomplete value and aren't hidden.

    :param ctx: Invocation context for the group.
    :param incomplete: Value being completed. May be empty.
    """
    multi = t.cast(Group, ctx.command)

    for name in multi.list_commands(ctx):
        if name.startswith(incomplete):
            command = multi.get_command(ctx, name)

            if command is not None and not command.hidden:
                yield name, command


def _check_nested_chain(
    base_command: Group, cmd_name: str, cmd: Command, register: bool = False
) -> None:
    if not base_command.chain or not isinstance(cmd, Group):
        return

    if register:
        message = (
            f"It is not possible to add the group {cmd_name!r} to another"
            f" group {base_command.name!r} that is in chain mode."
        )
    else:
        message = (
            f"Found the group {cmd_name!r} as subcommand to another group "
            f" {base_command.name!r} that is in chain mode. This is not supported."
        )

    raise RuntimeError(message)


def batch(iterable: cabc.Iterable[V], batch_size: int) -> list[tuple[V, ...]]:
    return list(zip(*repeat(iter(iterable), batch_size)))


@contextmanager
def augment_usage_errors(
    ctx: Context, param: Parameter | None = None
) -> cabc.Iterator[None]:
    """Context manager that attaches extra information to exceptions."""
    try:
        yield
    except BadParameter as e:
        if e.ctx is None:
            e.ctx = ctx
        if param is not None and e.param is None:
            e.param = param
        raise
    except UsageError as e:
        if e.ctx is None:
            e.ctx = ctx
        raise


def iter_params_for_processing(
    invocation_order: cabc.Sequence[Parameter],
    declaration_order: cabc.Sequence[Parameter],
) -> list[Parameter]:
    """Given a sequence of parameters in the order as should be considered
    for processing and an iterable of parameters that exist, this returns
    a list in the correct order as they should be processed.
    """

    def sort_key(item: Parameter) -> tuple[bool, float]:
        try:
            idx: float = invocation_order.index(item)
        except ValueError:
            idx = float("inf")

        return not item.is_eager, idx

    return sorted(declaration_order, key=sort_key)


class ParameterSource(enum.Enum):
    """This is an :class:`~enum.Enum` that indicates the source of a
    parameter's value.

    Use :meth:`click.Context.get_parameter_source` to get the
    source for a parameter by name.

    .. versionchanged:: 8.0
        Use :class:`~enum.Enum` and drop the ``validate`` method.

    .. versionchanged:: 8.0
        Added the ``PROMPT`` value.
    """

    COMMANDLINE = enum.auto()
    """The value was provided by the command line args."""
    ENVIRONMENT = enum.auto()
    """The value was provided with an environment variable."""
    DEFAULT = enum.auto()
    """Used the default specified by the parameter."""
    DEFAULT_MAP = enum.auto()
    """Used a default provided by :attr:`Context.default_map`."""
    PROMPT = enum.auto()
    """Used a prompt to confirm a default or provide a value."""


class Context:
    """The context is a special internal object that holds state relevant
    for the script execution at every single level.  It's normally invisible
    to commands unless they opt-in to getting access to it.

    The context is useful as it can pass internal objects around and can
    control special execution features such as reading data from
    environment variables.

    A context can be used as context manager in which case it will call
    :meth:`close` on teardown.

    :param command: the command class for this context.
    :param parent: the parent context.
    :param info_name: the info name for this invocation.  Generally this
                      is the most descriptive name for the script or
                      command.  For the toplevel script it is usually
                      the name of the script, for commands below it it's
                      the name of the script.
    :param obj: an arbitrary object of user data.
    :param auto_envvar_prefix: the prefix to use for automatic environment
                               variables.  If this is `None` then reading
                               from environment variables is disabled.  This
                               does not affect manually set environment
                               variables which are always read.
    :param default_map: a dictionary (like object) with default values
                        for parameters.
    :param terminal_width: the width of the terminal.  The default is
                           inherit from parent context.  If no context
                           defines the terminal width then auto
                           detection will be applied.
    :param max_content_width: the maximum width for content rendered by
                              Click (this currently only affects help
                              pages).  This defaults to 80 characters if
                              not overridden.  In other words: even if the
                              terminal is larger than that, Click will not
                              format things wider than 80 characters by
                              default.  In addition to that, formatters might
                              add some safety mapping on the right.
    :param resilient_parsing: if this flag is enabled then Click will
                              parse without any interactivity or callback
                              invocation.  Default values will also be
                              ignored.  This is useful for implementing
                              things such as completion support.
    :param allow_extra_args: if this is set to `True` then extra arguments
                             at the end will not raise an error and will be
                             kept on the context.  The default is to inherit
                             from the command.
    :param allow_interspersed_args: if this is set to `False` then options
                                    and arguments cannot be mixed.  The
                                    default is to inherit from the command.
    :param ignore_unknown_options: instructs click to ignore options it does
                                   not know and keeps them for later
                                   processing.
    :param help_option_names: optionally a list of strings that define how
                              the default help parameter is named.  The
                              default is ``['--help']``.
    :param token_normalize_func: an optional function that is used to
                                 normalize tokens (options, choices,
                                 etc.).  This for instance can be used to
                                 implement case insensitive behavior.
    :param color: controls if the terminal supports ANSI colors or not.  The
                  default is autodetection.  This is only needed if ANSI
                  codes are used in texts that Click prints which is by
                  default not the case.  This for instance would affect
                  help output.
    :param show_default: Show the default value for commands. If this
        value is not set, it defaults to the value from the parent
        context. ``Command.show_default`` overrides this default for the
        specific command.

    .. versionchanged:: 8.2
        The ``protected_args`` attribute is deprecated and will be removed in
        Click 9.0. ``args`` will contain remaining unparsed tokens.

    .. versionchanged:: 8.1
        The ``show_default`` parameter is overridden by
        ``Command.show_default``, instead of the other way around.

    .. versionchanged:: 8.0
        The ``show_default`` parameter defaults to the value from the
        parent context.

    .. versionchanged:: 7.1
       Added the ``show_default`` parameter.

    .. versionchanged:: 4.0
        Added the ``color``, ``ignore_unknown_options``, and
        ``max_content_width`` parameters.

    .. versionchanged:: 3.0
        Added the ``allow_extra_args`` and ``allow_interspersed_args``
        parameters.

    .. versionchanged:: 2.0
        Added the ``resilient_parsing``, ``help_option_names``, and
        ``token_normalize_func`` parameters.
    """

    #: The formatter class to create with :meth:`make_formatter`.
    #:
    #: .. versionadded:: 8.0
    formatter_class: type[HelpFormatter] = HelpFormatter

    def __init__(
        self,
        command: Command,
        parent: Context | None = None,
        info_name: str | None = None,
        obj: t.Any | None = None,
        auto_envvar_prefix: str | None = None,
        default_map: cabc.MutableMapping[str, t.Any] | None = None,
        terminal_width: int | None = None,
        max_content_width: int | None = None,
        resilient_parsing: bool = False,
        allow_extra_args: bool | None = None,
        allow_interspersed_args: bool | None = None,
        ignore_unknown_options: bool | None = None,
        help_option_names: list[str] | None = None,
        token_normalize_func: t.Callable[[str], str] | None = None,
        color: bool | None = None,
        show_default: bool | None = None,
    ) -> None:
        #: the parent context or `None` if none exists.
        self.parent = parent
        #: the :class:`Command` for this context.
        self.command = command
        #: the descriptive information name
        self.info_name = info_name
        #: Map of parameter names to their parsed values. Parameters
        #: with ``expose_value=False`` are not stored.
        self.params: dict[str, t.Any] = {}
        #: the leftover arguments.
        self.args: list[str] = []
        #: protected arguments.  These are arguments that are prepended
        #: to `args` when certain parsing scenarios are encountered but
        #: must be never propagated to another arguments.  This is used
        #: to implement nested parsing.
        self._protected_args: list[str] = []
        #: the collected prefixes of the command's options.
        self._opt_prefixes: set[str] = set(parent._opt_prefixes) if parent else set()

        if obj is None and parent is not None:
            obj = parent.obj

        #: the user object stored.
        self.obj: t.Any = obj
        self._meta: dict[str, t.Any] = getattr(parent, "meta", {})

        #: A dictionary (-like object) with defaults for parameters.
        if (
            default_map is None
            and info_name is not None
            and parent is not None
            and parent.default_map is not None
        ):
            default_map = parent.default_map.get(info_name)

        self.default_map: cabc.MutableMapping[str, t.Any] | None = default_map

        #: This flag indicates if a subcommand is going to be executed. A
        #: group callback can use this information to figure out if it's
        #: being executed directly or because the execution flow passes
        #: onwards to a subcommand. By default it's None, but it can be
        #: the name of the subcommand to execute.
        #:
        #: If chaining is enabled this will be set to ``'*'`` in case
        #: any commands are executed.  It is however not possible to
        #: figure out which ones.  If you require this knowledge you
        #: should use a :func:`result_callback`.
        self.invoked_subcommand: str | None = None

        if terminal_width is None and parent is not None:
            terminal_width = parent.terminal_width

        #: The width of the terminal (None is autodetection).
        self.terminal_width: int | None = terminal_width

        if max_content_width is None and parent is not None:
            max_content_width = parent.max_content_width

        #: The maximum width of formatted content (None implies a sensible
        #: default which is 80 for most things).
        self.max_content_width: int | None = max_content_width

        if allow_extra_args is None:
            allow_extra_args = command.allow_extra_args

        #: Indicates if the context allows extra args or if it should
        #: fail on parsing.
        #:
        #: .. versionadded:: 3.0
        self.allow_extra_args = allow_extra_args

        if allow_interspersed_args is None:
            allow_interspersed_args = command.allow_interspersed_args

        #: Indicates if the context allows mixing of arguments and
        #: options or not.
        #:
        #: .. versionadded:: 3.0
        self.allow_interspersed_args: bool = allow_interspersed_args

        if ignore_unknown_options is None:
            ignore_unknown_options = command.ignore_unknown_options

        #: Instructs click to ignore options that a command does not
        #: understand and will store it on the context for later
        #: processing.  This is primarily useful for situations where you
        #: want to call into external programs.  Generally this pattern is
        #: strongly discouraged because it's not possibly to losslessly
        #: forward all arguments.
        #:
        #: .. versionadded:: 4.0
        self.ignore_unknown_options: bool = ignore_unknown_options

        if help_option_names is None:
            if parent is not None:
                help_option_names = parent.help_option_names
            else:
                help_option_names = ["--help"]

        #: The names for the help options.
        self.help_option_names: list[str] = help_option_names

        if token_normalize_func is None and parent is not None:
            token_normalize_func = parent.token_normalize_func

        #: An optional normalization function for tokens.  This is
        #: options, choices, commands etc.
        self.token_normalize_func: t.Callable[[str], str] | None = token_normalize_func

        #: Indicates if resilient parsing is enabled.  In that case Click
        #: will do its best to not cause any failures and default values
        #: will be ignored. Useful for completion.
        self.resilient_parsing: bool = resilient_parsing

        # If there is no envvar prefix yet, but the parent has one and
        # the command on this level has a name, we can expand the envvar
        # prefix automatically.
        if auto_envvar_prefix is None:
            if (
                parent is not None
                and parent.auto_envvar_prefix is not None
                and self.info_name is not None
            ):
                auto_envvar_prefix = (
                    f"{parent.auto_envvar_prefix}_{self.info_name.upper()}"
                )
        else:
            auto_envvar_prefix = auto_envvar_prefix.upper()

        if auto_envvar_prefix is not None:
            auto_envvar_prefix = auto_envvar_prefix.replace("-", "_")

        self.auto_envvar_prefix: str | None = auto_envvar_prefix

        if color is None and parent is not None:
            color = parent.color

        #: Controls if styling output is wanted or not.
        self.color: bool | None = color

        if show_default is None and parent is not None:
            show_default = parent.show_default

        #: Show option default values when formatting help text.
        self.show_default: bool | None = show_default

        self._close_callbacks: list[t.Callable[[], t.Any]] = []
        self._depth = 0
        self._parameter_source: dict[str, ParameterSource] = {}
        self._exit_stack = ExitStack()

    @property
    def protected_args(self) -> list[str]:
        import warnings

        warnings.warn(
            "'protected_args' is deprecated and will be removed in Click 9.0."
            " 'args' will contain remaining unparsed tokens.",
            DeprecationWarning,
            stacklevel=2,
        )
        return self._protected_args

    def to_info_dict(self) -> dict[str, t.Any]:
        """Gather information that could be useful for a tool generating
        user-facing documentation. This traverses the entire CLI
        structure.

        .. code-block:: python

            with Context(cli) as ctx:
                info = ctx.to_info_dict()

        .. versionadded:: 8.0
        """
        return {
            "command": self.command.to_info_dict(self),
            "info_name": self.info_name,
            "allow_extra_args": self.allow_extra_args,
            "allow_interspersed_args": self.allow_interspersed_args,
            "ignore_unknown_options": self.ignore_unknown_options,
            "auto_envvar_prefix": self.auto_envvar_prefix,
        }

    def __enter__(self) -> Context:
        self._depth += 1
        push_context(self)
        return self

    def __exit__(
        self,
        exc_type: type[BaseException] | None,
        exc_value: BaseException | None,
        tb: TracebackType | None,
    ) -> None:
        self._depth -= 1
        if self._depth == 0:
            self.close()
        pop_context()

    @contextmanager
    def scope(self, cleanup: bool = True) -> cabc.Iterator[Context]:
        """This helper method can be used with the context object to promote
        it to the current thread local (see :func:`get_current_context`).
        The default behavior of this is to invoke the cleanup functions which
        can be disabled by setting `cleanup` to `False`.  The cleanup
        functions are typically used for things such as closing file handles.

        If the cleanup is intended the context object can also be directly
        used as a context manager.

        Example usage::

            with ctx.scope():
                assert get_current_context() is ctx

        This is equivalent::

            with ctx:
                assert get_current_context() is ctx

        .. versionadded:: 5.0

        :param cleanup: controls if the cleanup functions should be run or
                        not.  The default is to run these functions.  In
                        some situations the context only wants to be
                        temporarily pushed in which case this can be disabled.
                        Nested pushes automatically defer the cleanup.
        """
        if not cleanup:
            self._depth += 1
        try:
            with self as rv:
                yield rv
        finally:
            if not cleanup:
                self._depth -= 1

    @property
    def meta(self) -> dict[str, t.Any]:
        """This is a dictionary which is shared with all the contexts
        that are nested.  It exists so that click utilities can store some
        state here if they need to.  It is however the responsibility of
        that code to manage this dictionary well.

        The keys are supposed to be unique dotted strings.  For instance
        module paths are a good choice for it.  What is stored in there is
        irrelevant for the operation of click.  However what is important is
        that code that places data here adheres to the general semantics of
        the system.

        Example usage::

            LANG_KEY = f'{__name__}.lang'

            def set_language(value):
                ctx = get_current_context()
                ctx.meta[LANG_KEY] = value

            def get_language():
                return get_current_context().meta.get(LANG_KEY, 'en_US')

        .. versionadded:: 5.0
        """
        return self._meta

    def make_formatter(self) -> HelpFormatter:
        """Creates the :class:`~click.HelpFormatter` for the help and
        usage output.

        To quickly customize the formatter class used without overriding
        this method, set the :attr:`formatter_class` attribute.

        .. versionchanged:: 8.0
            Added the :attr:`formatter_class` attribute.
        """
        return self.formatter_class(
            width=self.terminal_width, max_width=self.max_content_width
        )

    def with_resource(self, context_manager: AbstractContextManager[V]) -> V:
        """Register a resource as if it were used in a ``with``
        statement. The resource will be cleaned up when the context is
        popped.

        Uses :meth:`contextlib.ExitStack.enter_context`. It calls the
        resource's ``__enter__()`` method and returns the result. When
        the context is popped, it closes the stack, which calls the
        resource's ``__exit__()`` method.

        To register a cleanup function for something that isn't a
        context manager, use :meth:`call_on_close`. Or use something
        from :mod:`contextlib` to turn it into a context manager first.

        .. code-block:: python

            @click.group()
            @click.option("--name")
            @click.pass_context
            def cli(ctx):
                ctx.obj = ctx.with_resource(connect_db(name))

        :param context_manager: The context manager to enter.
        :return: Whatever ``context_manager.__enter__()`` returns.

        .. versionadded:: 8.0
        """
        return self._exit_stack.enter_context(context_manager)

    def call_on_close(self, f: t.Callable[..., t.Any]) -> t.Callable[..., t.Any]:
        """Register a function to be called when the context tears down.

        This can be used to close resources opened during the script
        execution. Resources that support Python's context manager
        protocol which would be used in a ``with`` statement should be
        registered with :meth:`with_resource` instead.

        :param f: The function to execute on teardown.
        """
        return self._exit_stack.callback(f)

    def close(self) -> None:
        """Invoke all close callbacks registered with
        :meth:`call_on_close`, and exit all context managers entered
        with :meth:`with_resource`.
        """
        self._exit_stack.close()
        # In case the context is reused, create a new exit stack.
        self._exit_stack = ExitStack()

    @property
    def command_path(self) -> str:
        """The computed command path.  This is used for the ``usage``
        information on the help page.  It's automatically created by
        combining the info names of the chain of contexts to the root.
        """
        rv = ""
        if self.info_name is not None:
            rv = self.info_name
        if self.parent is not None:
            parent_command_path = [self.parent.command_path]

            if isinstance(self.parent.command, Command):
                for param in self.parent.command.get_params(self):
                    parent_command_path.extend(param.get_usage_pieces(self))

            rv = f"{' '.join(parent_command_path)} {rv}"
        return rv.lstrip()

    def find_root(self) -> Context:
        """Finds the outermost context."""
        node = self
        while node.parent is not None:
            node = node.parent
        return node

    def find_object(self, object_type: type[V]) -> V | None:
        """Finds the closest object of a given type."""
        node: Context | None = self

        while node is not None:
            if isinstance(node.obj, object_type):
                return node.obj

            node = node.parent

        return None

    def ensure_object(self, object_type: type[V]) -> V:
        """Like :meth:`find_object` but sets the innermost object to a
        new instance of `object_type` if it does not exist.
        """
        rv = self.find_object(object_type)
        if rv is None:
            self.obj = rv = object_type()
        return rv

    @t.overload
    def lookup_default(
        self, name: str, call: t.Literal[True] = True
    ) -> t.Any | None: ...

    @t.overload
    def lookup_default(
        self, name: str, call: t.Literal[False] = ...
    ) -> t.Any | t.Callable[[], t.Any] | None: ...

    def lookup_default(self, name: str, call: bool = True) -> t.Any | None:
        """Get the default for a parameter from :attr:`default_map`.

        :param name: Name of the parameter.
        :param call: If the default is a callable, call it. Disable to
            return the callable instead.

        .. versionchanged:: 8.0
            Added the ``call`` parameter.
        """
        if self.default_map is not None:
            value = self.default_map.get(name)

            if call and callable(value):
                return value()

            return value

        return None

    def fail(self, message: str) -> t.NoReturn:
        """Aborts the execution of the program with a specific error
        message.

        :param message: the error message to fail with.
        """
        raise UsageError(message, self)

    def abort(self) -> t.NoReturn:
        """Aborts the script."""
        raise Abort()

    def exit(self, code: int = 0) -> t.NoReturn:
        """Exits the application with a given exit code."""
        raise Exit(code)

    def get_usage(self) -> str:
        """Helper method to get formatted usage string for the current
        context and command.
        """
        return self.command.get_usage(self)

    def get_help(self) -> str:
        """Helper method to get formatted help page for the current
        context and command.
        """
        return self.command.get_help(self)

    def _make_sub_context(self, command: Command) -> Context:
        """Create a new context of the same type as this context, but
        for a new command.

        :meta private:
        """
        return type(self)(command, info_name=command.name, parent=self)

    @t.overload
    def invoke(
        self, callback: t.Callable[..., V], /, *args: t.Any, **kwargs: t.Any
    ) -> V: ...

    @t.overload
    def invoke(self, callback: Command, /, *args: t.Any, **kwargs: t.Any) -> t.Any: ...

    def invoke(
        self, callback: Command | t.Callable[..., V], /, *args: t.Any, **kwargs: t.Any
    ) -> t.Any | V:
        """Invokes a command callback in exactly the way it expects.  There
        are two ways to invoke this method:

        1.  the first argument can be a callback and all other arguments and
            keyword arguments are forwarded directly to the function.
        2.  the first argument is a click command object.  In that case all
            arguments are forwarded as well but proper click parameters
            (options and click arguments) must be keyword arguments and Click
            will fill in defaults.

        .. versionchanged:: 8.0
            All ``kwargs`` are tracked in :attr:`params` so they will be
            passed if :meth:`forward` is called at multiple levels.

        .. versionchanged:: 3.2
            A new context is created, and missing arguments use default values.
        """
        if isinstance(callback, Command):
            other_cmd = callback

            if other_cmd.callback is None:
                raise TypeError(
                    "The given command does not have a callback that can be invoked."
                )
            else:
                callback = t.cast("t.Callable[..., V]", other_cmd.callback)

            ctx = self._make_sub_context(other_cmd)

            for param in other_cmd.params:
                if param.name not in kwargs and param.expose_value:
                    kwargs[param.name] = param.type_cast_value(  # type: ignore
                        ctx, param.get_default(ctx)
                    )

            # Track all kwargs as params, so that forward() will pass
            # them on in subsequent calls.
            ctx.params.update(kwargs)
        else:
            ctx = self

        with augment_usage_errors(self):
            with ctx:
                return callback(*args, **kwargs)

    def forward(self, cmd: Command, /, *args: t.Any, **kwargs: t.Any) -> t.Any:
        """Similar to :meth:`invoke` but fills in default keyword
        arguments from the current context if the other command expects
        it.  This cannot invoke callbacks directly, only other commands.

        .. versionchanged:: 8.0
            All ``kwargs`` are tracked in :attr:`params` so they will be
            passed if ``forward`` is called at multiple levels.
        """
        # Can only forward to other commands, not direct callbacks.
        if not isinstance(cmd, Command):
            raise TypeError("Callback is not a command.")

        for param in self.params:
            if param not in kwargs:
                kwargs[param] = self.params[param]

        return self.invoke(cmd, *args, **kwargs)

    def set_parameter_source(self, name: str, source: ParameterSource) -> None:
        """Set the source of a parameter. This indicates the location
        from which the value of the parameter was obtained.

        :param name: The name of the parameter.
        :param source: A member of :class:`~click.core.ParameterSource`.
        """
        self._parameter_source[name] = source

    def get_parameter_source(self, name: str) -> ParameterSource | None:
        """Get the source of a parameter. This indicates the location
        from which the value of the parameter was obtained.

        This can be useful for determining when a user specified a value
        on the command line that is the same as the default value. It
        will be :attr:`~click.core.ParameterSource.DEFAULT` only if the
        value was actually taken from the default.

        :param name: The name of the parameter.
        :rtype: ParameterSource

        .. versionchanged:: 8.0
            Returns ``None`` if the parameter was not provided from any
            source.
        """
        return self._parameter_source.get(name)


class Command:
    """Commands are the basic building block of command line interfaces in
    Click.  A basic command handles command line parsing and might dispatch
    more parsing to commands nested below it.

    :param name: the name of the command to use unless a group overrides it.
    :param context_settings: an optional dictionary with defaults that are
                             passed to the context object.
    :param callback: the callback to invoke.  This is optional.
    :param params: the parameters to register with this command.  This can
                   be either :class:`Option` or :class:`Argument` objects.
    :param help: the help string to use for this command.
    :param epilog: like the help string but it's printed at the end of the
                   help page after everything else.
    :param short_help: the short help to use for this command.  This is
                       shown on the command listing of the parent command.
    :param add_help_option: by default each command registers a ``--help``
                            option.  This can be disabled by this parameter.
    :param no_args_is_help: this controls what happens if no arguments are
                            provided.  This option is disabled by default.
                            If enabled this will add ``--help`` as argument
                            if no arguments are passed
    :param hidden: hide this command from help outputs.

    :param deprecated: issues a message indicating that
                             the command is deprecated.

    .. versionchanged:: 8.2
        This is the base class for all commands, not ``BaseCommand``.

    .. versionchanged:: 8.1
        ``help``, ``epilog``, and ``short_help`` are stored unprocessed,
        all formatting is done when outputting help text, not at init,
        and is done even if not using the ``@command`` decorator.

    .. versionchanged:: 8.0
        Added a ``repr`` showing the command name.

    .. versionchanged:: 7.1
        Added the ``no_args_is_help`` parameter.

    .. versionchanged:: 2.0
        Added the ``context_settings`` parameter.
    """

    #: The context class to create with :meth:`make_context`.
    #:
    #: .. versionadded:: 8.0
    context_class: type[Context] = Context

    #: the default for the :attr:`Context.allow_extra_args` flag.
    allow_extra_args = False

    #: the default for the :attr:`Context.allow_interspersed_args` flag.
    allow_interspersed_args = True

    #: the default for the :attr:`Context.ignore_unknown_options` flag.
    ignore_unknown_options = False

    def __init__(
        self,
        name: str | None,
        context_settings: cabc.MutableMapping[str, t.Any] | None = None,
        callback: t.Callable[..., t.Any] | None = None,
        params: list[Parameter] | None = None,
        help: str | None = None,
        epilog: str | None = None,
        short_help: str | None = None,
        options_metavar: str | None = "[OPTIONS]",
        add_help_option: bool = True,
        no_args_is_help: bool = False,
        hidden: bool = False,
        deprecated: bool = False,
    ) -> None:
        #: the name the command thinks it has.  Upon registering a command
        #: on a :class:`Group` the group will default the command name
        #: with this information.  You should instead use the
        #: :class:`Context`\'s :attr:`~Context.info_name` attribute.
        self.name = name

        if context_settings is None:
            context_settings = {}

        #: an optional dictionary with defaults passed to the context.
        self.context_settings: cabc.MutableMapping[str, t.Any] = context_settings

        #: the callback to execute when the command fires.  This might be
        #: `None` in which case nothing happens.
        self.callback = callback
        #: the list of parameters for this command in the order they
        #: should show up in the help page and execute.  Eager parameters
        #: will automatically be handled before non eager ones.
        self.params: list[Parameter] = params or []
        self.help = help
        self.epilog = epilog
        self.options_metavar = options_metavar
        self.short_help = short_help
        self.add_help_option = add_help_option
        self.no_args_is_help = no_args_is_help
        self.hidden = hidden
        self.deprecated = deprecated

    def to_info_dict(self, ctx: Context) -> dict[str, t.Any]:
        return {
            "name": self.name,
            "params": [param.to_info_dict() for param in self.get_params(ctx)],
            "help": self.help,
            "epilog": self.epilog,
            "short_help": self.short_help,
            "hidden": self.hidden,
            "deprecated": self.deprecated,
        }

    def __repr__(self) -> str:
        return f"<{self.__class__.__name__} {self.name}>"

    def get_usage(self, ctx: Context) -> str:
        """Formats the usage line into a string and returns it.

        Calls :meth:`format_usage` internally.
        """
        formatter = ctx.make_formatter()
        self.format_usage(ctx, formatter)
        return formatter.getvalue().rstrip("\n")

    def get_params(self, ctx: Context) -> list[Parameter]:
        rv = self.params
        help_option = self.get_help_option(ctx)

        if help_option is not None:
            rv = [*rv, help_option]

        return rv

    def format_usage(self, ctx: Context, formatter: HelpFormatter) -> None:
        """Writes the usage line into the formatter.

        This is a low-level method called by :meth:`get_usage`.
        """
        pieces = self.collect_usage_pieces(ctx)
        formatter.write_usage(ctx.command_path, " ".join(pieces))

    def collect_usage_pieces(self, ctx: Context) -> list[str]:
        """Returns all the pieces that go into the usage line and returns
        it as a list of strings.
        """
        rv = [self.options_metavar] if self.options_metavar else []

        for param in self.get_params(ctx):
            rv.extend(param.get_usage_pieces(ctx))

        return rv

    def get_help_option_names(self, ctx: Context) -> list[str]:
        """Returns the names for the help option."""
        all_names = set(ctx.help_option_names)
        for param in self.params:
            all_names.difference_update(param.opts)
            all_names.difference_update(param.secondary_opts)
        return list(all_names)

    def get_help_option(self, ctx: Context) -> Option | None:
        """Returns the help option object."""
        help_options = self.get_help_option_names(ctx)

        if not help_options or not self.add_help_option:
            return None

        def show_help(ctx: Context, param: Parameter, value: str) -> None:
            if value and not ctx.resilient_parsing:
                echo(ctx.get_help(), color=ctx.color)
                ctx.exit()

        return Option(
            help_options,
            is_flag=True,
            is_eager=True,
            expose_value=False,
            callback=show_help,
            help=_("Show this message and exit."),
        )

    def make_parser(self, ctx: Context) -> _OptionParser:
        """Creates the underlying option parser for this command."""
        parser = _OptionParser(ctx)
        for param in self.get_params(ctx):
            param.add_to_parser(parser, ctx)
        return parser

    def get_help(self, ctx: Context) -> str:
        """Formats the help into a string and returns it.

        Calls :meth:`format_help` internally.
        """
        formatter = ctx.make_formatter()
        self.format_help(ctx, formatter)
        return formatter.getvalue().rstrip("\n")

    def get_short_help_str(self, limit: int = 45) -> str:
        """Gets short help for the command or makes it by shortening the
        long help string.
        """
        if self.short_help:
            text = inspect.cleandoc(self.short_help)
        elif self.help:
            text = make_default_short_help(self.help, limit)
        else:
            text = ""

        if self.deprecated:
            text = _("(Deprecated) {text}").format(text=text)

        return text.strip()

    def format_help(self, ctx: Context, formatter: HelpFormatter) -> None:
        """Writes the help into the formatter if it exists.

        This is a low-level method called by :meth:`get_help`.

        This calls the following methods:

        -   :meth:`format_usage`
        -   :meth:`format_help_text`
        -   :meth:`format_options`
        -   :meth:`format_epilog`
        """
        self.format_usage(ctx, formatter)
        self.format_help_text(ctx, formatter)
        self.format_options(ctx, formatter)
        self.format_epilog(ctx, formatter)

    def format_help_text(self, ctx: Context, formatter: HelpFormatter) -> None:
        """Writes the help text to the formatter if it exists."""
        if self.help is not None:
            # truncate the help text to the first form feed
            text = inspect.cleandoc(self.help).partition("\f")[0]
        else:
            text = ""

        if self.deprecated:
            text = _("(Deprecated) {text}").format(text=text)

        if text:
            formatter.write_paragraph()

            with formatter.indentation():
                formatter.write_text(text)

    def format_options(self, ctx: Context, formatter: HelpFormatter) -> None:
        """Writes all the options into the formatter if they exist."""
        opts = []
        for param in self.get_params(ctx):
            rv = param.get_help_record(ctx)
            if rv is not None:
                opts.append(rv)

        if opts:
            with formatter.section(_("Options")):
                formatter.write_dl(opts)

    def format_epilog(self, ctx: Context, formatter: HelpFormatter) -> None:
        """Writes the epilog into the formatter if it exists."""
        if self.epilog:
            epilog = inspect.cleandoc(self.epilog)
            formatter.write_paragraph()

            with formatter.indentation():
                formatter.write_text(epilog)

    def make_context(
        self,
        info_name: str | None,
        args: list[str],
        parent: Context | None = None,
        **extra: t.Any,
    ) -> Context:
        """This function when given an info name and arguments will kick
        off the parsing and create a new :class:`Context`.  It does not
        invoke the actual command callback though.

        To quickly customize the context class used without overriding
        this method, set the :attr:`context_class` attribute.

        :param info_name: the info name for this invocation.  Generally this
                          is the most descriptive name for the script or
                          command.  For the toplevel script it's usually
                          the name of the script, for commands below it's
                          the name of the command.
        :param args: the arguments to parse as list of strings.
        :param parent: the parent context if available.
        :param extra: extra keyword arguments forwarded to the context
                      constructor.

        .. versionchanged:: 8.0
            Added the :attr:`context_class` attribute.
        """
        for key, value in self.context_settings.items():
            if key not in extra:
                extra[key] = value

        ctx = self.context_class(self, info_name=info_name, parent=parent, **extra)

        with ctx.scope(cleanup=False):
            self.parse_args(ctx, args)
        return ctx

    def parse_args(self, ctx: Context, args: list[str]) -> list[str]:
        if not args and self.no_args_is_help and not ctx.resilient_parsing:
            echo(ctx.get_help(), color=ctx.color)
            ctx.exit()

        parser = self.make_parser(ctx)
        opts, args, param_order = parser.parse_args(args=args)

        for param in iter_params_for_processing(param_order, self.get_params(ctx)):
            value, args = param.handle_parse_result(ctx, opts, args)

        if args and not ctx.allow_extra_args and not ctx.resilient_parsing:
            ctx.fail(
                ngettext(
                    "Got unexpected extra argument ({args})",
                    "Got unexpected extra arguments ({args})",
                    len(args),
                ).format(args=" ".join(map(str, args)))
            )

        ctx.args = args
        ctx._opt_prefixes.update(parser._opt_prefixes)
        return args

    def invoke(self, ctx: Context) -> t.Any:
        """Given a context, this invokes the attached callback (if it exists)
        in the right way.
        """
        if self.deprecated:
            message = _(
                "DeprecationWarning: The command {name!r} is deprecated."
            ).format(name=self.name)
            echo(style(message, fg="red"), err=True)

        if self.callback is not None:
            return ctx.invoke(self.callback, **ctx.params)

    def shell_complete(self, ctx: Context, incomplete: str) -> list[CompletionItem]:
        """Return a list of completions for the incomplete value. Looks
        at the names of options and chained multi-commands.

        Any command could be part of a chained multi-command, so sibling
        commands are valid at any point during command completion.

        :param ctx: Invocation context for this command.
        :param incomplete: Value being completed. May be empty.

        .. versionadded:: 8.0
        """
        from click.shell_completion import CompletionItem

        results: list[CompletionItem] = []

        if incomplete and not incomplete[0].isalnum():
            for param in self.get_params(ctx):
                if (
                    not isinstance(param, Option)
                    or param.hidden
                    or (
                        not param.multiple
                        and ctx.get_parameter_source(param.name)  # type: ignore
                        is ParameterSource.COMMANDLINE
                    )
                ):
                    continue

                results.extend(
                    CompletionItem(name, help=param.help)
                    for name in [*param.opts, *param.secondary_opts]
                    if name.startswith(incomplete)
                )

        while ctx.parent is not None:
            ctx = ctx.parent

            if isinstance(ctx.command, Group) and ctx.command.chain:
                results.extend(
                    CompletionItem(name, help=command.get_short_help_str())
                    for name, command in _complete_visible_commands(ctx, incomplete)
                    if name not in ctx._protected_args
                )

        return results

    @t.overload
    def main(
        self,
        args: cabc.Sequence[str] | None = None,
        prog_name: str | None = None,
        complete_var: str | None = None,
        standalone_mode: t.Literal[True] = True,
        **extra: t.Any,
    ) -> t.NoReturn: ...

    @t.overload
    def main(
        self,
        args: cabc.Sequence[str] | None = None,
        prog_name: str | None = None,
        complete_var: str | None = None,
        standalone_mode: bool = ...,
        **extra: t.Any,
    ) -> t.Any: ...

    def main(
        self,
        args: cabc.Sequence[str] | None = None,
        prog_name: str | None = None,
        complete_var: str | None = None,
        standalone_mode: bool = True,
        windows_expand_args: bool = True,
        **extra: t.Any,
    ) -> t.Any:
        """This is the way to invoke a script with all the bells and
        whistles as a command line application.  This will always terminate
        the application after a call.  If this is not wanted, ``SystemExit``
        needs to be caught.

        This method is also available by directly calling the instance of
        a :class:`Command`.

        :param args: the arguments that should be used for parsing.  If not
                     provided, ``sys.argv[1:]`` is used.
        :param prog_name: the program name that should be used.  By default
                          the program name is constructed by taking the file
                          name from ``sys.argv[0]``.
        :param complete_var: the environment variable that controls the
                             bash completion support.  The default is
                             ``"_<prog_name>_COMPLETE"`` with prog_name in
                             uppercase.
        :param standalone_mode: the default behavior is to invoke the script
                                in standalone mode.  Click will then
                                handle exceptions and convert them into
                                error messages and the function will never
                                return but shut down the interpreter.  If
                                this is set to `False` they will be
                                propagated to the caller and the return
                                value of this function is the return value
                                of :meth:`invoke`.
        :param windows_expand_args: Expand glob patterns, user dir, and
            env vars in command line args on Windows.
        :param extra: extra keyword arguments are forwarded to the context
                      constructor.  See :class:`Context` for more information.

        .. versionchanged:: 8.0.1
            Added the ``windows_expand_args`` parameter to allow
            disabling command line arg expansion on Windows.

        .. versionchanged:: 8.0
            When taking arguments from ``sys.argv`` on Windows, glob
            patterns, user dir, and env vars are expanded.

        .. versionchanged:: 3.0
           Added the ``standalone_mode`` parameter.
        """
        if args is None:
            args = sys.argv[1:]

            if os.name == "nt" and windows_expand_args:
                args = _expand_args(args)
        else:
            args = list(args)

        if prog_name is None:
            prog_name = _detect_program_name()

        # Process shell completion requests and exit early.
        self._main_shell_completion(extra, prog_name, complete_var)

        try:
            try:
                with self.make_context(prog_name, args, **extra) as ctx:
                    rv = self.invoke(ctx)
                    if not standalone_mode:
                        return rv
                    # it's not safe to `ctx.exit(rv)` here!
                    # note that `rv` may actually contain data like "1" which
                    # has obvious effects
                    # more subtle case: `rv=[None, None]` can come out of
                    # chained commands which all returned `None` -- so it's not
                    # even always obvious that `rv` indicates success/failure
                    # by its truthiness/falsiness
                    ctx.exit()
            except (EOFError, KeyboardInterrupt) as e:
                echo(file=sys.stderr)
                raise Abort() from e
            except ClickException as e:
                if not standalone_mode:
                    raise
                e.show()
                sys.exit(e.exit_code)
            except OSError as e:
                if e.errno == errno.EPIPE:
                    sys.stdout = t.cast(t.TextIO, PacifyFlushWrapper(sys.stdout))
                    sys.stderr = t.cast(t.TextIO, PacifyFlushWrapper(sys.stderr))
                    sys.exit(1)
                else:
                    raise
        except Exit as e:
            if standalone_mode:
                sys.exit(e.exit_code)
            else:
                # in non-standalone mode, return the exit code
                # note that this is only reached if `self.invoke` above raises
                # an Exit explicitly -- thus bypassing the check there which
                # would return its result
                # the results of non-standalone execution may therefore be
                # somewhat ambiguous: if there are codepaths which lead to
                # `ctx.exit(1)` and to `return 1`, the caller won't be able to
                # tell the difference between the two
                return e.exit_code
        except Abort:
            if not standalone_mode:
                raise
            echo(_("Aborted!"), file=sys.stderr)
            sys.exit(1)

    def _main_shell_completion(
        self,
        ctx_args: cabc.MutableMapping[str, t.Any],
        prog_name: str,
        complete_var: str | None = None,
    ) -> None:
        """Check if the shell is asking for tab completion, process
        that, then exit early. Called from :meth:`main` before the
        program is invoked.

        :param prog_name: Name of the executable in the shell.
        :param complete_var: Name of the environment variable that holds
            the completion instruction. Defaults to
            ``_{PROG_NAME}_COMPLETE``.

        .. versionchanged:: 8.2.0
            Dots (``.``) in ``prog_name`` are replaced with underscores (``_``).
        """
        if complete_var is None:
            complete_name = prog_name.replace("-", "_").replace(".", "_")
            complete_var = f"_{complete_name}_COMPLETE".upper()

        instruction = os.environ.get(complete_var)

        if not instruction:
            return

        from .shell_completion import shell_complete

        rv = shell_complete(self, ctx_args, prog_name, complete_var, instruction)
        sys.exit(rv)

    def __call__(self, *args: t.Any, **kwargs: t.Any) -> t.Any:
        """Alias for :meth:`main`."""
        return self.main(*args, **kwargs)


class _FakeSubclassCheck(type):
    def __subclasscheck__(cls, subclass: type) -> bool:
        return issubclass(subclass, cls.__bases__[0])

    def __instancecheck__(cls, instance: t.Any) -> bool:
        return isinstance(instance, cls.__bases__[0])


class _BaseCommand(Command, metaclass=_FakeSubclassCheck):
    """
    .. deprecated:: 8.2
        Will be removed in Click 9.0. Use ``Command`` instead.
    """


class Group(Command):
    """A group is a command that nests other commands (or more groups).

    :param name: The name of the group command.
    :param commands: Map names to :class:`Command` objects. Can be a list, which
        will use :attr:`Command.name` as the keys.
    :param invoke_without_command: Invoke the group's callback even if a
        subcommand is not given.
    :param no_args_is_help: If no arguments are given, show the group's help and
        exit. Defaults to the opposite of ``invoke_without_command``.
    :param subcommand_metavar: How to represent the subcommand argument in help.
        The default will represent whether ``chain`` is set or not.
    :param chain: Allow passing more than one subcommand argument. After parsing
        a command's arguments, if any arguments remain another command will be
        matched, and so on.
    :param result_callback: A function to call after the group's and
        subcommand's callbacks. The value returned by the subcommand is passed.
        If ``chain`` is enabled, the value will be a list of values returned by
        all the commands. If ``invoke_without_command`` is enabled, the value
        will be the value returned by the group's callback, or an empty list if
        ``chain`` is enabled.
    :param kwargs: Other arguments passed to :class:`Command`.

    .. versionchanged:: 8.2
        Merged with and replaces the ``MultiCommand`` base class.

    .. versionchanged:: 8.0
        The ``commands`` argument can be a list of command objects.
    """

    allow_extra_args = True
    allow_interspersed_args = False

    #: If set, this is used by the group's :meth:`command` decorator
    #: as the default :class:`Command` class. This is useful to make all
    #: subcommands use a custom command class.
    #:
    #: .. versionadded:: 8.0
    command_class: type[Command] | None = None

    #: If set, this is used by the group's :meth:`group` decorator
    #: as the default :class:`Group` class. This is useful to make all
    #: subgroups use a custom group class.
    #:
    #: If set to the special value :class:`type` (literally
    #: ``group_class = type``), this group's class will be used as the
    #: default class. This makes a custom group class continue to make
    #: custom groups.
    #:
    #: .. versionadded:: 8.0
    group_class: type[Group] | type[type] | None = None
    # Literal[type] isn't valid, so use Type[type]

    def __init__(
        self,
        name: str | None = None,
        commands: cabc.MutableMapping[str, Command]
        | cabc.Sequence[Command]
        | None = None,
        invoke_without_command: bool = False,
        no_args_is_help: bool | None = None,
        subcommand_metavar: str | None = None,
        chain: bool = False,
        result_callback: t.Callable[..., t.Any] | None = None,
        **kwargs: t.Any,
    ) -> None:
        super().__init__(name, **kwargs)

<<<<<<< HEAD
        if commands is None:
            commands = {}
        elif isinstance(commands, abc.Sequence):
            commands = {c.name: c for c in commands if c.name is not None}
=======
    def get_help_option(self, ctx: Context) -> t.Optional["Option"]:
        """Returns the help option object.

        Unless ``add_help_option`` is ``False``.
        """
        help_options = self.get_help_option_names(ctx)
>>>>>>> 26aa7bf3

        #: The registered subcommands by their exported names.
        self.commands: cabc.MutableMapping[str, Command] = commands

<<<<<<< HEAD
        if no_args_is_help is None:
            no_args_is_help = not invoke_without_command

        self.no_args_is_help = no_args_is_help
        self.invoke_without_command = invoke_without_command
=======
        # Avoid circular import.
        from .decorators import HelpOption

        return HelpOption(help_options)
>>>>>>> 26aa7bf3

        if subcommand_metavar is None:
            if chain:
                subcommand_metavar = "COMMAND1 [ARGS]... [COMMAND2 [ARGS]...]..."
            else:
                subcommand_metavar = "COMMAND [ARGS]..."

        self.subcommand_metavar = subcommand_metavar
        self.chain = chain
        # The result callback that is stored. This can be set or
        # overridden with the :func:`result_callback` decorator.
        self._result_callback = result_callback

        if self.chain:
            for param in self.params:
                if isinstance(param, Argument) and not param.required:
                    raise RuntimeError(
                        "A group in chain mode cannot have optional arguments."
                    )

    def to_info_dict(self, ctx: Context) -> dict[str, t.Any]:
        info_dict = super().to_info_dict(ctx)
        commands = {}

        for name in self.list_commands(ctx):
            command = self.get_command(ctx, name)

            if command is None:
                continue

            sub_ctx = ctx._make_sub_context(command)

            with sub_ctx.scope(cleanup=False):
                commands[name] = command.to_info_dict(sub_ctx)

        info_dict.update(commands=commands, chain=self.chain)
        return info_dict

    def add_command(self, cmd: Command, name: str | None = None) -> None:
        """Registers another :class:`Command` with this group.  If the name
        is not provided, the name of the command is used.
        """
        name = name or cmd.name
        if name is None:
            raise TypeError("Command has no name.")
        _check_nested_chain(self, name, cmd, register=True)
        self.commands[name] = cmd

    @t.overload
    def command(self, __func: t.Callable[..., t.Any]) -> Command: ...

    @t.overload
    def command(
        self, *args: t.Any, **kwargs: t.Any
    ) -> t.Callable[[t.Callable[..., t.Any]], Command]: ...

    def command(
        self, *args: t.Any, **kwargs: t.Any
    ) -> t.Callable[[t.Callable[..., t.Any]], Command] | Command:
        """A shortcut decorator for declaring and attaching a command to
        the group. This takes the same arguments as :func:`command` and
        immediately registers the created command with this group by
        calling :meth:`add_command`.

        To customize the command class used, set the
        :attr:`command_class` attribute.

        .. versionchanged:: 8.1
            This decorator can be applied without parentheses.

        .. versionchanged:: 8.0
            Added the :attr:`command_class` attribute.
        """
        from .decorators import command

        func: t.Callable[..., t.Any] | None = None

        if args and callable(args[0]):
            assert (
                len(args) == 1 and not kwargs
            ), "Use 'command(**kwargs)(callable)' to provide arguments."
            (func,) = args
            args = ()

        if self.command_class and kwargs.get("cls") is None:
            kwargs["cls"] = self.command_class

        def decorator(f: t.Callable[..., t.Any]) -> Command:
            cmd: Command = command(*args, **kwargs)(f)
            self.add_command(cmd)
            return cmd

        if func is not None:
            return decorator(func)

        return decorator

    @t.overload
    def group(self, __func: t.Callable[..., t.Any]) -> Group: ...

    @t.overload
    def group(
        self, *args: t.Any, **kwargs: t.Any
    ) -> t.Callable[[t.Callable[..., t.Any]], Group]: ...

    def group(
        self, *args: t.Any, **kwargs: t.Any
    ) -> t.Callable[[t.Callable[..., t.Any]], Group] | Group:
        """A shortcut decorator for declaring and attaching a group to
        the group. This takes the same arguments as :func:`group` and
        immediately registers the created group with this group by
        calling :meth:`add_command`.

        To customize the group class used, set the :attr:`group_class`
        attribute.

        .. versionchanged:: 8.1
            This decorator can be applied without parentheses.

        .. versionchanged:: 8.0
            Added the :attr:`group_class` attribute.
        """
        from .decorators import group

        func: t.Callable[..., t.Any] | None = None

        if args and callable(args[0]):
            assert (
                len(args) == 1 and not kwargs
            ), "Use 'group(**kwargs)(callable)' to provide arguments."
            (func,) = args
            args = ()

        if self.group_class is not None and kwargs.get("cls") is None:
            if self.group_class is type:
                kwargs["cls"] = type(self)
            else:
                kwargs["cls"] = self.group_class

        def decorator(f: t.Callable[..., t.Any]) -> Group:
            cmd: Group = group(*args, **kwargs)(f)
            self.add_command(cmd)
            return cmd

        if func is not None:
            return decorator(func)

        return decorator

    def result_callback(self, replace: bool = False) -> t.Callable[[F], F]:
        """Adds a result callback to the command.  By default if a
        result callback is already registered this will chain them but
        this can be disabled with the `replace` parameter.  The result
        callback is invoked with the return value of the subcommand
        (or the list of return values from all subcommands if chaining
        is enabled) as well as the parameters as they would be passed
        to the main callback.

        Example::

            @click.group()
            @click.option('-i', '--input', default=23)
            def cli(input):
                return 42

            @cli.result_callback()
            def process_result(result, input):
                return result + input

        :param replace: if set to `True` an already existing result
                        callback will be removed.

        .. versionchanged:: 8.0
            Renamed from ``resultcallback``.

        .. versionadded:: 3.0
        """

        def decorator(f: F) -> F:
            old_callback = self._result_callback

            if old_callback is None or replace:
                self._result_callback = f
                return f

            def function(value: t.Any, /, *args: t.Any, **kwargs: t.Any) -> t.Any:
                inner = old_callback(value, *args, **kwargs)
                return f(inner, *args, **kwargs)

            self._result_callback = rv = update_wrapper(t.cast(F, function), f)
            return rv  # type: ignore[return-value]

        return decorator

    def get_command(self, ctx: Context, cmd_name: str) -> Command | None:
        """Given a context and a command name, this returns a :class:`Command`
        object if it exists or returns ``None``.
        """
        return self.commands.get(cmd_name)

    def list_commands(self, ctx: Context) -> list[str]:
        """Returns a list of subcommand names in the order they should appear."""
        return sorted(self.commands)

    def collect_usage_pieces(self, ctx: Context) -> list[str]:
        rv = super().collect_usage_pieces(ctx)
        rv.append(self.subcommand_metavar)
        return rv

    def format_options(self, ctx: Context, formatter: HelpFormatter) -> None:
        super().format_options(ctx, formatter)
        self.format_commands(ctx, formatter)

    def format_commands(self, ctx: Context, formatter: HelpFormatter) -> None:
        """Extra format methods for multi methods that adds all the commands
        after the options.
        """
        commands = []
        for subcommand in self.list_commands(ctx):
            cmd = self.get_command(ctx, subcommand)
            # What is this, the tool lied about a command.  Ignore it
            if cmd is None:
                continue
            if cmd.hidden:
                continue

            commands.append((subcommand, cmd))

        # allow for 3 times the default spacing
        if len(commands):
            limit = formatter.width - 6 - max(len(cmd[0]) for cmd in commands)

            rows = []
            for subcommand, cmd in commands:
                help = cmd.get_short_help_str(limit)
                rows.append((subcommand, help))

            if rows:
                with formatter.section(_("Commands")):
                    formatter.write_dl(rows)

    def parse_args(self, ctx: Context, args: list[str]) -> list[str]:
        if not args and self.no_args_is_help and not ctx.resilient_parsing:
            echo(ctx.get_help(), color=ctx.color)
            ctx.exit()

        rest = super().parse_args(ctx, args)

        if self.chain:
            ctx._protected_args = rest
            ctx.args = []
        elif rest:
            ctx._protected_args, ctx.args = rest[:1], rest[1:]

        return ctx.args

    def invoke(self, ctx: Context) -> t.Any:
        def _process_result(value: t.Any) -> t.Any:
            if self._result_callback is not None:
                value = ctx.invoke(self._result_callback, value, **ctx.params)
            return value

        if not ctx._protected_args:
            if self.invoke_without_command:
                # No subcommand was invoked, so the result callback is
                # invoked with the group return value for regular
                # groups, or an empty list for chained groups.
                with ctx:
                    rv = super().invoke(ctx)
                    return _process_result([] if self.chain else rv)
            ctx.fail(_("Missing command."))

        # Fetch args back out
        args = [*ctx._protected_args, *ctx.args]
        ctx.args = []
        ctx._protected_args = []

        # If we're not in chain mode, we only allow the invocation of a
        # single command but we also inform the current context about the
        # name of the command to invoke.
        if not self.chain:
            # Make sure the context is entered so we do not clean up
            # resources until the result processor has worked.
            with ctx:
                cmd_name, cmd, args = self.resolve_command(ctx, args)
                assert cmd is not None
                ctx.invoked_subcommand = cmd_name
                super().invoke(ctx)
                sub_ctx = cmd.make_context(cmd_name, args, parent=ctx)
                with sub_ctx:
                    return _process_result(sub_ctx.command.invoke(sub_ctx))

        # In chain mode we create the contexts step by step, but after the
        # base command has been invoked.  Because at that point we do not
        # know the subcommands yet, the invoked subcommand attribute is
        # set to ``*`` to inform the command that subcommands are executed
        # but nothing else.
        with ctx:
            ctx.invoked_subcommand = "*" if args else None
            super().invoke(ctx)

            # Otherwise we make every single context and invoke them in a
            # chain.  In that case the return value to the result processor
            # is the list of all invoked subcommand's results.
            contexts = []
            while args:
                cmd_name, cmd, args = self.resolve_command(ctx, args)
                assert cmd is not None
                sub_ctx = cmd.make_context(
                    cmd_name,
                    args,
                    parent=ctx,
                    allow_extra_args=True,
                    allow_interspersed_args=False,
                )
                contexts.append(sub_ctx)
                args, sub_ctx.args = sub_ctx.args, []

            rv = []
            for sub_ctx in contexts:
                with sub_ctx:
                    rv.append(sub_ctx.command.invoke(sub_ctx))
            return _process_result(rv)

    def resolve_command(
        self, ctx: Context, args: list[str]
    ) -> tuple[str | None, Command | None, list[str]]:
        cmd_name = make_str(args[0])
        original_cmd_name = cmd_name

        # Get the command
        cmd = self.get_command(ctx, cmd_name)

        # If we can't find the command but there is a normalization
        # function available, we try with that one.
        if cmd is None and ctx.token_normalize_func is not None:
            cmd_name = ctx.token_normalize_func(cmd_name)
            cmd = self.get_command(ctx, cmd_name)

        # If we don't find the command we want to show an error message
        # to the user that it was not provided.  However, there is
        # something else we should do: if the first argument looks like
        # an option we want to kick off parsing again for arguments to
        # resolve things like --help which now should go to the main
        # place.
        if cmd is None and not ctx.resilient_parsing:
            if _split_opt(cmd_name)[0]:
                self.parse_args(ctx, ctx.args)
            ctx.fail(_("No such command {name!r}.").format(name=original_cmd_name))
        return cmd_name if cmd else None, cmd, args[1:]

    def shell_complete(self, ctx: Context, incomplete: str) -> list[CompletionItem]:
        """Return a list of completions for the incomplete value. Looks
        at the names of options, subcommands, and chained
        multi-commands.

        :param ctx: Invocation context for this command.
        :param incomplete: Value being completed. May be empty.

        .. versionadded:: 8.0
        """
        from click.shell_completion import CompletionItem

        results = [
            CompletionItem(name, help=command.get_short_help_str())
            for name, command in _complete_visible_commands(ctx, incomplete)
        ]
        results.extend(super().shell_complete(ctx, incomplete))
        return results


class _MultiCommand(Group, metaclass=_FakeSubclassCheck):
    """
    .. deprecated:: 8.2
        Will be removed in Click 9.0. Use ``Group`` instead.
    """


class CommandCollection(Group):
    """A :class:`Group` that looks up subcommands on other groups. If a command
    is not found on this group, each registered source is checked in order.
    Parameters on a source are not added to this group, and a source's callback
    is not invoked when invoking its commands. In other words, this "flattens"
    commands in many groups into this one group.

    :param name: The name of the group command.
    :param sources: A list of :class:`Group` objects to look up commands from.
    :param kwargs: Other arguments passed to :class:`Group`.

    .. versionchanged:: 8.2
        This is a subclass of ``Group``. Commands are looked up first on this
        group, then each of its sources.
    """

    def __init__(
        self,
        name: str | None = None,
        sources: list[Group] | None = None,
        **kwargs: t.Any,
    ) -> None:
        super().__init__(name, **kwargs)
        #: The list of registered groups.
        self.sources: list[Group] = sources or []

    def add_source(self, group: Group) -> None:
        """Add a group as a source of commands."""
        self.sources.append(group)

    def get_command(self, ctx: Context, cmd_name: str) -> Command | None:
        rv = super().get_command(ctx, cmd_name)

        if rv is not None:
            return rv

        for source in self.sources:
            rv = source.get_command(ctx, cmd_name)

            if rv is not None:
                if self.chain:
                    _check_nested_chain(self, cmd_name, rv)

                return rv

        return None

    def list_commands(self, ctx: Context) -> list[str]:
        rv: set[str] = set(super().list_commands(ctx))

        for source in self.sources:
            rv.update(source.list_commands(ctx))

        return sorted(rv)


def _check_iter(value: t.Any) -> cabc.Iterator[t.Any]:
    """Check if the value is iterable but not a string. Raises a type
    error, or return an iterator over the value.
    """
    if isinstance(value, str):
        raise TypeError

    return iter(value)


class Parameter:
    r"""A parameter to a command comes in two versions: they are either
    :class:`Option`\s or :class:`Argument`\s.  Other subclasses are currently
    not supported by design as some of the internals for parsing are
    intentionally not finalized.

    Some settings are supported by both options and arguments.

    :param param_decls: the parameter declarations for this option or
                        argument.  This is a list of flags or argument
                        names.
    :param type: the type that should be used.  Either a :class:`ParamType`
                 or a Python type.  The latter is converted into the former
                 automatically if supported.
    :param required: controls if this is optional or not.
    :param default: the default value if omitted.  This can also be a callable,
                    in which case it's invoked when the default is needed
                    without any arguments.
    :param callback: A function to further process or validate the value
        after type conversion. It is called as ``f(ctx, param, value)``
        and must return the value. It is called for all sources,
        including prompts.
    :param nargs: the number of arguments to match.  If not ``1`` the return
                  value is a tuple instead of single value.  The default for
                  nargs is ``1`` (except if the type is a tuple, then it's
                  the arity of the tuple). If ``nargs=-1``, all remaining
                  parameters are collected.
    :param metavar: how the value is represented in the help page.
    :param expose_value: if this is `True` then the value is passed onwards
                         to the command callback and stored on the context,
                         otherwise it's skipped.
    :param is_eager: eager values are processed before non eager ones.  This
                     should not be set for arguments or it will inverse the
                     order of processing.
    :param envvar: a string or list of strings that are environment variables
                   that should be checked.
    :param shell_complete: A function that returns custom shell
        completions. Used instead of the param's type completion if
        given. Takes ``ctx, param, incomplete`` and must return a list
        of :class:`~click.shell_completion.CompletionItem` or a list of
        strings.

    .. versionchanged:: 8.0
        ``process_value`` validates required parameters and bounded
        ``nargs``, and invokes the parameter callback before returning
        the value. This allows the callback to validate prompts.
        ``full_process_value`` is removed.

    .. versionchanged:: 8.0
        ``autocompletion`` is renamed to ``shell_complete`` and has new
        semantics described above. The old name is deprecated and will
        be removed in 8.1, until then it will be wrapped to match the
        new requirements.

    .. versionchanged:: 8.0
        For ``multiple=True, nargs>1``, the default must be a list of
        tuples.

    .. versionchanged:: 8.0
        Setting a default is no longer required for ``nargs>1``, it will
        default to ``None``. ``multiple=True`` or ``nargs=-1`` will
        default to ``()``.

    .. versionchanged:: 7.1
        Empty environment variables are ignored rather than taking the
        empty string value. This makes it possible for scripts to clear
        variables if they can't unset them.

    .. versionchanged:: 2.0
        Changed signature for parameter callback to also be passed the
        parameter. The old callback format will still work, but it will
        raise a warning to give you a chance to migrate the code easier.
    """

    param_type_name = "parameter"

    def __init__(
        self,
        param_decls: cabc.Sequence[str] | None = None,
        type: types.ParamType | t.Any | None = None,
        required: bool = False,
        default: t.Any | t.Callable[[], t.Any] | None = None,
        callback: t.Callable[[Context, Parameter, t.Any], t.Any] | None = None,
        nargs: int | None = None,
        multiple: bool = False,
        metavar: str | None = None,
        expose_value: bool = True,
        is_eager: bool = False,
        envvar: str | cabc.Sequence[str] | None = None,
        shell_complete: t.Callable[
            [Context, Parameter, str], list[CompletionItem] | list[str]
        ]
        | None = None,
    ) -> None:
        self.name: str | None
        self.opts: list[str]
        self.secondary_opts: list[str]
        self.name, self.opts, self.secondary_opts = self._parse_decls(
            param_decls or (), expose_value
        )
        self.type: types.ParamType = types.convert_type(type, default)

        # Default nargs to what the type tells us if we have that
        # information available.
        if nargs is None:
            if self.type.is_composite:
                nargs = self.type.arity
            else:
                nargs = 1

        self.required = required
        self.callback = callback
        self.nargs = nargs
        self.multiple = multiple
        self.expose_value = expose_value
        self.default = default
        self.is_eager = is_eager
        self.metavar = metavar
        self.envvar = envvar
        self._custom_shell_complete = shell_complete

        if __debug__:
            if self.type.is_composite and nargs != self.type.arity:
                raise ValueError(
                    f"'nargs' must be {self.type.arity} (or None) for"
                    f" type {self.type!r}, but it was {nargs}."
                )

            # Skip no default or callable default.
            check_default = default if not callable(default) else None

            if check_default is not None:
                if multiple:
                    try:
                        # Only check the first value against nargs.
                        check_default = next(_check_iter(check_default), None)
                    except TypeError:
                        raise ValueError(
                            "'default' must be a list when 'multiple' is true."
                        ) from None

                # Can be None for multiple with empty default.
                if nargs != 1 and check_default is not None:
                    try:
                        _check_iter(check_default)
                    except TypeError:
                        if multiple:
                            message = (
                                "'default' must be a list of lists when 'multiple' is"
                                " true and 'nargs' != 1."
                            )
                        else:
                            message = "'default' must be a list when 'nargs' != 1."

                        raise ValueError(message) from None

                    if nargs > 1 and len(check_default) != nargs:
                        subject = "item length" if multiple else "length"
                        raise ValueError(
                            f"'default' {subject} must match nargs={nargs}."
                        )

    def to_info_dict(self) -> dict[str, t.Any]:
        """Gather information that could be useful for a tool generating
        user-facing documentation.

        Use :meth:`click.Context.to_info_dict` to traverse the entire
        CLI structure.

        .. versionadded:: 8.0
        """
        return {
            "name": self.name,
            "param_type_name": self.param_type_name,
            "opts": self.opts,
            "secondary_opts": self.secondary_opts,
            "type": self.type.to_info_dict(),
            "required": self.required,
            "nargs": self.nargs,
            "multiple": self.multiple,
            "default": self.default,
            "envvar": self.envvar,
        }

    def __repr__(self) -> str:
        return f"<{self.__class__.__name__} {self.name}>"

    def _parse_decls(
        self, decls: cabc.Sequence[str], expose_value: bool
    ) -> tuple[str | None, list[str], list[str]]:
        raise NotImplementedError()

    @property
    def human_readable_name(self) -> str:
        """Returns the human readable name of this parameter.  This is the
        same as the name for options, but the metavar for arguments.
        """
        return self.name  # type: ignore

    def make_metavar(self) -> str:
        if self.metavar is not None:
            return self.metavar

        metavar = self.type.get_metavar(self)

        if metavar is None:
            metavar = self.type.name.upper()

        if self.nargs != 1:
            metavar += "..."

        return metavar

    @t.overload
    def get_default(
        self, ctx: Context, call: t.Literal[True] = True
    ) -> t.Any | None: ...

    @t.overload
    def get_default(
        self, ctx: Context, call: bool = ...
    ) -> t.Any | t.Callable[[], t.Any] | None: ...

    def get_default(
        self, ctx: Context, call: bool = True
    ) -> t.Any | t.Callable[[], t.Any] | None:
        """Get the default for the parameter. Tries
        :meth:`Context.lookup_default` first, then the local default.

        :param ctx: Current context.
        :param call: If the default is a callable, call it. Disable to
            return the callable instead.

        .. versionchanged:: 8.0.2
            Type casting is no longer performed when getting a default.

        .. versionchanged:: 8.0.1
            Type casting can fail in resilient parsing mode. Invalid
            defaults will not prevent showing help text.

        .. versionchanged:: 8.0
            Looks at ``ctx.default_map`` first.

        .. versionchanged:: 8.0
            Added the ``call`` parameter.
        """
        value = ctx.lookup_default(self.name, call=False)  # type: ignore

        if value is None:
            value = self.default

        if call and callable(value):
            value = value()

        return value

    def add_to_parser(self, parser: _OptionParser, ctx: Context) -> None:
        raise NotImplementedError()

    def consume_value(
        self, ctx: Context, opts: cabc.Mapping[str, t.Any]
    ) -> tuple[t.Any, ParameterSource]:
        value = opts.get(self.name)  # type: ignore
        source = ParameterSource.COMMANDLINE

        if value is None:
            value = self.value_from_envvar(ctx)
            source = ParameterSource.ENVIRONMENT

        if value is None:
            value = ctx.lookup_default(self.name)  # type: ignore
            source = ParameterSource.DEFAULT_MAP

        if value is None:
            value = self.get_default(ctx)
            source = ParameterSource.DEFAULT

        return value, source

    def type_cast_value(self, ctx: Context, value: t.Any) -> t.Any:
        """Convert and validate a value against the option's
        :attr:`type`, :attr:`multiple`, and :attr:`nargs`.
        """
        if value is None:
            return () if self.multiple or self.nargs == -1 else None

        def check_iter(value: t.Any) -> cabc.Iterator[t.Any]:
            try:
                return _check_iter(value)
            except TypeError:
                # This should only happen when passing in args manually,
                # the parser should construct an iterable when parsing
                # the command line.
                raise BadParameter(
                    _("Value must be an iterable."), ctx=ctx, param=self
                ) from None

        if self.nargs == 1 or self.type.is_composite:

            def convert(value: t.Any) -> t.Any:
                return self.type(value, param=self, ctx=ctx)

        elif self.nargs == -1:

            def convert(value: t.Any) -> t.Any:  # tuple[t.Any, ...]
                return tuple(self.type(x, self, ctx) for x in check_iter(value))

        else:  # nargs > 1

            def convert(value: t.Any) -> t.Any:  # tuple[t.Any, ...]
                value = tuple(check_iter(value))

                if len(value) != self.nargs:
                    raise BadParameter(
                        ngettext(
                            "Takes {nargs} values but 1 was given.",
                            "Takes {nargs} values but {len} were given.",
                            len(value),
                        ).format(nargs=self.nargs, len=len(value)),
                        ctx=ctx,
                        param=self,
                    )

                return tuple(self.type(x, self, ctx) for x in value)

        if self.multiple:
            return tuple(convert(x) for x in check_iter(value))

        return convert(value)

    def value_is_missing(self, value: t.Any) -> bool:
        if value is None:
            return True

        if (self.nargs != 1 or self.multiple) and value == ():
            return True

        return False

    def process_value(self, ctx: Context, value: t.Any) -> t.Any:
        value = self.type_cast_value(ctx, value)

        if self.required and self.value_is_missing(value):
            raise MissingParameter(ctx=ctx, param=self)

        if self.callback is not None:
            value = self.callback(ctx, self, value)

        return value

    def resolve_envvar_value(self, ctx: Context) -> str | None:
        if self.envvar is None:
            return None

        if isinstance(self.envvar, str):
            rv = os.environ.get(self.envvar)

            if rv:
                return rv
        else:
            for envvar in self.envvar:
                rv = os.environ.get(envvar)

                if rv:
                    return rv

        return None

    def value_from_envvar(self, ctx: Context) -> t.Any | None:
        rv: t.Any | None = self.resolve_envvar_value(ctx)

        if rv is not None and self.nargs != 1:
            rv = self.type.split_envvar_value(rv)

        return rv

    def handle_parse_result(
        self, ctx: Context, opts: cabc.Mapping[str, t.Any], args: list[str]
    ) -> tuple[t.Any, list[str]]:
        with augment_usage_errors(ctx, param=self):
            value, source = self.consume_value(ctx, opts)
            ctx.set_parameter_source(self.name, source)  # type: ignore

            try:
                value = self.process_value(ctx, value)
            except Exception:
                if not ctx.resilient_parsing:
                    raise

                value = None

        if self.expose_value:
            ctx.params[self.name] = value  # type: ignore

        return value, args

    def get_help_record(self, ctx: Context) -> tuple[str, str] | None:
        pass

    def get_usage_pieces(self, ctx: Context) -> list[str]:
        return []

    def get_error_hint(self, ctx: Context) -> str:
        """Get a stringified version of the param for use in error messages to
        indicate which param caused the error.
        """
        hint_list = self.opts or [self.human_readable_name]
        return " / ".join(f"'{x}'" for x in hint_list)

    def shell_complete(self, ctx: Context, incomplete: str) -> list[CompletionItem]:
        """Return a list of completions for the incomplete value. If a
        ``shell_complete`` function was given during init, it is used.
        Otherwise, the :attr:`type`
        :meth:`~click.types.ParamType.shell_complete` function is used.

        :param ctx: Invocation context for this command.
        :param incomplete: Value being completed. May be empty.

        .. versionadded:: 8.0
        """
        if self._custom_shell_complete is not None:
            results = self._custom_shell_complete(ctx, self, incomplete)

            if results and isinstance(results[0], str):
                from click.shell_completion import CompletionItem

                results = [CompletionItem(c) for c in results]

            return t.cast("list[CompletionItem]", results)

        return self.type.shell_complete(ctx, self, incomplete)


class Option(Parameter):
    """Options are usually optional values on the command line and
    have some extra features that arguments don't have.

    All other parameters are passed onwards to the parameter constructor.

    :param show_default: Show the default value for this option in its
        help text. Values are not shown by default, unless
        :attr:`Context.show_default` is ``True``. If this value is a
        string, it shows that string in parentheses instead of the
        actual value. This is particularly useful for dynamic options.
        For single option boolean flags, the default remains hidden if
        its value is ``False``.
    :param show_envvar: Controls if an environment variable should be
        shown on the help page. Normally, environment variables are not
        shown.
    :param prompt: If set to ``True`` or a non empty string then the
        user will be prompted for input. If set to ``True`` the prompt
        will be the option name capitalized.
    :param confirmation_prompt: Prompt a second time to confirm the
        value if it was prompted for. Can be set to a string instead of
        ``True`` to customize the message.
    :param prompt_required: If set to ``False``, the user will be
        prompted for input only when the option was specified as a flag
        without a value.
    :param hide_input: If this is ``True`` then the input on the prompt
        will be hidden from the user. This is useful for password input.
    :param is_flag: forces this option to act as a flag.  The default is
                    auto detection.
    :param flag_value: which value should be used for this flag if it's
                       enabled.  This is set to a boolean automatically if
                       the option string contains a slash to mark two options.
    :param multiple: if this is set to `True` then the argument is accepted
                     multiple times and recorded.  This is similar to ``nargs``
                     in how it works but supports arbitrary number of
                     arguments.
    :param count: this flag makes an option increment an integer.
    :param allow_from_autoenv: if this is enabled then the value of this
                               parameter will be pulled from an environment
                               variable in case a prefix is defined on the
                               context.
    :param help: the help string.
    :param hidden: hide this option from help outputs.
    :param attrs: Other command arguments described in :class:`Parameter`.

    .. versionchanged:: 8.1.0
        Help text indentation is cleaned here instead of only in the
        ``@option`` decorator.

    .. versionchanged:: 8.1.0
        The ``show_default`` parameter overrides
        ``Context.show_default``.

    .. versionchanged:: 8.1.0
        The default of a single option boolean flag is not shown if the
        default value is ``False``.

    .. versionchanged:: 8.0.1
        ``type`` is detected from ``flag_value`` if given.
    """

    param_type_name = "option"

    def __init__(
        self,
        param_decls: cabc.Sequence[str] | None = None,
        show_default: bool | str | None = None,
        prompt: bool | str = False,
        confirmation_prompt: bool | str = False,
        prompt_required: bool = True,
        hide_input: bool = False,
        is_flag: bool | None = None,
        flag_value: t.Any | None = None,
        multiple: bool = False,
        count: bool = False,
        allow_from_autoenv: bool = True,
        type: types.ParamType | t.Any | None = None,
        help: str | None = None,
        hidden: bool = False,
        show_choices: bool = True,
        show_envvar: bool = False,
        **attrs: t.Any,
    ) -> None:
        if help:
            help = inspect.cleandoc(help)

        default_is_missing = "default" not in attrs
        super().__init__(param_decls, type=type, multiple=multiple, **attrs)

        if prompt is True:
            if self.name is None:
                raise TypeError("'name' is required with 'prompt=True'.")

            prompt_text: str | None = self.name.replace("_", " ").capitalize()
        elif prompt is False:
            prompt_text = None
        else:
            prompt_text = prompt

        self.prompt = prompt_text
        self.confirmation_prompt = confirmation_prompt
        self.prompt_required = prompt_required
        self.hide_input = hide_input
        self.hidden = hidden

        # If prompt is enabled but not required, then the option can be
        # used as a flag to indicate using prompt or flag_value.
        self._flag_needs_value = self.prompt is not None and not self.prompt_required

        if is_flag is None:
            if flag_value is not None:
                # Implicitly a flag because flag_value was set.
                is_flag = True
            elif self._flag_needs_value:
                # Not a flag, but when used as a flag it shows a prompt.
                is_flag = False
            else:
                # Implicitly a flag because flag options were given.
                is_flag = bool(self.secondary_opts)
        elif is_flag is False and not self._flag_needs_value:
            # Not a flag, and prompt is not enabled, can be used as a
            # flag if flag_value is set.
            self._flag_needs_value = flag_value is not None

        self.default: t.Any | t.Callable[[], t.Any]

        if is_flag and default_is_missing and not self.required:
            if multiple:
                self.default = ()
            else:
                self.default = False

        if flag_value is None:
            flag_value = not self.default

        self.type: types.ParamType
        if is_flag and type is None:
            # Re-guess the type from the flag value instead of the
            # default.
            self.type = types.convert_type(None, flag_value)

        self.is_flag: bool = is_flag
        self.is_bool_flag: bool = is_flag and isinstance(self.type, types.BoolParamType)
        self.flag_value: t.Any = flag_value

        # Counting
        self.count = count
        if count:
            if type is None:
                self.type = types.IntRange(min=0)
            if default_is_missing:
                self.default = 0

        self.allow_from_autoenv = allow_from_autoenv
        self.help = help
        self.show_default = show_default
        self.show_choices = show_choices
        self.show_envvar = show_envvar

        if __debug__:
            if self.nargs == -1:
                raise TypeError("nargs=-1 is not supported for options.")

            if self.prompt and self.is_flag and not self.is_bool_flag:
                raise TypeError("'prompt' is not valid for non-boolean flag.")

            if not self.is_bool_flag and self.secondary_opts:
                raise TypeError("Secondary flag is not valid for non-boolean flag.")

            if self.is_bool_flag and self.hide_input and self.prompt is not None:
                raise TypeError(
                    "'prompt' with 'hide_input' is not valid for boolean flag."
                )

            if self.count:
                if self.multiple:
                    raise TypeError("'count' is not valid with 'multiple'.")

                if self.is_flag:
                    raise TypeError("'count' is not valid with 'is_flag'.")

    def to_info_dict(self) -> dict[str, t.Any]:
        info_dict = super().to_info_dict()
        info_dict.update(
            help=self.help,
            prompt=self.prompt,
            is_flag=self.is_flag,
            flag_value=self.flag_value,
            count=self.count,
            hidden=self.hidden,
        )
        return info_dict

    def _parse_decls(
        self, decls: cabc.Sequence[str], expose_value: bool
    ) -> tuple[str | None, list[str], list[str]]:
        opts = []
        secondary_opts = []
        name = None
        possible_names = []

        for decl in decls:
            if decl.isidentifier():
                if name is not None:
                    raise TypeError(f"Name '{name}' defined twice")
                name = decl
            else:
                split_char = ";" if decl[:1] == "/" else "/"
                if split_char in decl:
                    first, second = decl.split(split_char, 1)
                    first = first.rstrip()
                    if first:
                        possible_names.append(_split_opt(first))
                        opts.append(first)
                    second = second.lstrip()
                    if second:
                        secondary_opts.append(second.lstrip())
                    if first == second:
                        raise ValueError(
                            f"Boolean option {decl!r} cannot use the"
                            " same flag for true/false."
                        )
                else:
                    possible_names.append(_split_opt(decl))
                    opts.append(decl)

        if name is None and possible_names:
            possible_names.sort(key=lambda x: -len(x[0]))  # group long options first
            name = possible_names[0][1].replace("-", "_").lower()
            if not name.isidentifier():
                name = None

        if name is None:
            if not expose_value:
                return None, opts, secondary_opts
            raise TypeError(
                f"Could not determine name for option with declarations {decls!r}"
            )

        if not opts and not secondary_opts:
            raise TypeError(
                f"No options defined but a name was passed ({name})."
                " Did you mean to declare an argument instead? Did"
                f" you mean to pass '--{name}'?"
            )

        return name, opts, secondary_opts

    def add_to_parser(self, parser: _OptionParser, ctx: Context) -> None:
        if self.multiple:
            action = "append"
        elif self.count:
            action = "count"
        else:
            action = "store"

        if self.is_flag:
            action = f"{action}_const"

            if self.is_bool_flag and self.secondary_opts:
                parser.add_option(
                    obj=self, opts=self.opts, dest=self.name, action=action, const=True
                )
                parser.add_option(
                    obj=self,
                    opts=self.secondary_opts,
                    dest=self.name,
                    action=action,
                    const=False,
                )
            else:
                parser.add_option(
                    obj=self,
                    opts=self.opts,
                    dest=self.name,
                    action=action,
                    const=self.flag_value,
                )
        else:
            parser.add_option(
                obj=self,
                opts=self.opts,
                dest=self.name,
                action=action,
                nargs=self.nargs,
            )

    def get_help_record(self, ctx: Context) -> tuple[str, str] | None:
        if self.hidden:
            return None

        any_prefix_is_slash = False

        def _write_opts(opts: cabc.Sequence[str]) -> str:
            nonlocal any_prefix_is_slash

            rv, any_slashes = join_options(opts)

            if any_slashes:
                any_prefix_is_slash = True

            if not self.is_flag and not self.count:
                rv += f" {self.make_metavar()}"

            return rv

        rv = [_write_opts(self.opts)]

        if self.secondary_opts:
            rv.append(_write_opts(self.secondary_opts))

        help = self.help or ""
        extra = []

        if self.show_envvar:
            envvar = self.envvar

            if envvar is None:
                if (
                    self.allow_from_autoenv
                    and ctx.auto_envvar_prefix is not None
                    and self.name is not None
                ):
                    envvar = f"{ctx.auto_envvar_prefix}_{self.name.upper()}"

            if envvar is not None:
                var_str = (
                    envvar
                    if isinstance(envvar, str)
                    else ", ".join(str(d) for d in envvar)
                )
                extra.append(_("env var: {var}").format(var=var_str))

        # Temporarily enable resilient parsing to avoid type casting
        # failing for the default. Might be possible to extend this to
        # help formatting in general.
        resilient = ctx.resilient_parsing
        ctx.resilient_parsing = True

        try:
            default_value = self.get_default(ctx, call=False)
        finally:
            ctx.resilient_parsing = resilient

        show_default = False
        show_default_is_str = False

        if self.show_default is not None:
            if isinstance(self.show_default, str):
                show_default_is_str = show_default = True
            else:
                show_default = self.show_default
        elif ctx.show_default is not None:
            show_default = ctx.show_default

        if show_default_is_str or (show_default and (default_value is not None)):
            if show_default_is_str:
                default_string = f"({self.show_default})"
            elif isinstance(default_value, (list, tuple)):
                default_string = ", ".join(str(d) for d in default_value)
            elif inspect.isfunction(default_value):
                default_string = _("(dynamic)")
            elif self.is_bool_flag and self.secondary_opts:
                # For boolean flags that have distinct True/False opts,
                # use the opt without prefix instead of the value.
                default_string = _split_opt(
                    (self.opts if default_value else self.secondary_opts)[0]
                )[1]
            elif self.is_bool_flag and not self.secondary_opts and not default_value:
                default_string = ""
            elif default_value == "":
                default_string = '""'
            else:
                default_string = str(default_value)

            if default_string:
                extra.append(_("default: {default}").format(default=default_string))

        if (
            isinstance(self.type, types._NumberRangeBase)
            # skip count with default range type
            and not (self.count and self.type.min == 0 and self.type.max is None)
        ):
            range_str = self.type._describe_range()

            if range_str:
                extra.append(range_str)

        if self.required:
            extra.append(_("required"))

        if extra:
            extra_str = "; ".join(extra)
            help = f"{help}  [{extra_str}]" if help else f"[{extra_str}]"

        return ("; " if any_prefix_is_slash else " / ").join(rv), help

    @t.overload
    def get_default(
        self, ctx: Context, call: t.Literal[True] = True
    ) -> t.Any | None: ...

    @t.overload
    def get_default(
        self, ctx: Context, call: bool = ...
    ) -> t.Any | t.Callable[[], t.Any] | None: ...

    def get_default(
        self, ctx: Context, call: bool = True
    ) -> t.Any | t.Callable[[], t.Any] | None:
        # If we're a non boolean flag our default is more complex because
        # we need to look at all flags in the same group to figure out
        # if we're the default one in which case we return the flag
        # value as default.
        if self.is_flag and not self.is_bool_flag:
            for param in ctx.command.params:
                if param.name == self.name and param.default:
                    return t.cast(Option, param).flag_value

            return None

        return super().get_default(ctx, call=call)

    def prompt_for_value(self, ctx: Context) -> t.Any:
        """This is an alternative flow that can be activated in the full
        value processing if a value does not exist.  It will prompt the
        user until a valid value exists and then returns the processed
        value as result.
        """
        assert self.prompt is not None

        # Calculate the default before prompting anything to be stable.
        default = self.get_default(ctx)

        # If this is a prompt for a flag we need to handle this
        # differently.
        if self.is_bool_flag:
            return confirm(self.prompt, default)

        return prompt(
            self.prompt,
            default=default,
            type=self.type,
            hide_input=self.hide_input,
            show_choices=self.show_choices,
            confirmation_prompt=self.confirmation_prompt,
            value_proc=lambda x: self.process_value(ctx, x),
        )

    def resolve_envvar_value(self, ctx: Context) -> str | None:
        rv = super().resolve_envvar_value(ctx)

        if rv is not None:
            return rv

        if (
            self.allow_from_autoenv
            and ctx.auto_envvar_prefix is not None
            and self.name is not None
        ):
            envvar = f"{ctx.auto_envvar_prefix}_{self.name.upper()}"
            rv = os.environ.get(envvar)

            if rv:
                return rv

        return None

    def value_from_envvar(self, ctx: Context) -> t.Any | None:
        rv: t.Any | None = self.resolve_envvar_value(ctx)

        if rv is None:
            return None

        value_depth = (self.nargs != 1) + bool(self.multiple)

        if value_depth > 0:
            rv = self.type.split_envvar_value(rv)

            if self.multiple and self.nargs != 1:
                rv = batch(rv, self.nargs)

        return rv

    def consume_value(
        self, ctx: Context, opts: cabc.Mapping[str, Parameter]
    ) -> tuple[t.Any, ParameterSource]:
        value, source = super().consume_value(ctx, opts)

        # The parser will emit a sentinel value if the option can be
        # given as a flag without a value. This is different from None
        # to distinguish from the flag not being given at all.
        if value is _flag_needs_value:
            if self.prompt is not None and not ctx.resilient_parsing:
                value = self.prompt_for_value(ctx)
                source = ParameterSource.PROMPT
            else:
                value = self.flag_value
                source = ParameterSource.COMMANDLINE

        elif (
            self.multiple
            and value is not None
            and any(v is _flag_needs_value for v in value)
        ):
            value = [self.flag_value if v is _flag_needs_value else v for v in value]
            source = ParameterSource.COMMANDLINE

        # The value wasn't set, or used the param's default, prompt if
        # prompting is enabled.
        elif (
            source in {None, ParameterSource.DEFAULT}
            and self.prompt is not None
            and (self.required or self.prompt_required)
            and not ctx.resilient_parsing
        ):
            value = self.prompt_for_value(ctx)
            source = ParameterSource.PROMPT

        return value, source


class Argument(Parameter):
    """Arguments are positional parameters to a command.  They generally
    provide fewer features than options but can have infinite ``nargs``
    and are required by default.

    All parameters are passed onwards to the constructor of :class:`Parameter`.
    """

    param_type_name = "argument"

    def __init__(
        self,
        param_decls: cabc.Sequence[str],
        required: bool | None = None,
        **attrs: t.Any,
    ) -> None:
        if required is None:
            if attrs.get("default") is not None:
                required = False
            else:
                required = attrs.get("nargs", 1) > 0

        if "multiple" in attrs:
            raise TypeError("__init__() got an unexpected keyword argument 'multiple'.")

        super().__init__(param_decls, required=required, **attrs)

        if __debug__:
            if self.default is not None and self.nargs == -1:
                raise TypeError("'default' is not supported for nargs=-1.")

    @property
    def human_readable_name(self) -> str:
        if self.metavar is not None:
            return self.metavar
        return self.name.upper()  # type: ignore

    def make_metavar(self) -> str:
        if self.metavar is not None:
            return self.metavar
        var = self.type.get_metavar(self)
        if not var:
            var = self.name.upper()  # type: ignore
        if not self.required:
            var = f"[{var}]"
        if self.nargs != 1:
            var += "..."
        return var

    def _parse_decls(
        self, decls: cabc.Sequence[str], expose_value: bool
    ) -> tuple[str | None, list[str], list[str]]:
        if not decls:
            if not expose_value:
                return None, [], []
            raise TypeError("Argument is marked as exposed, but does not have a name.")
        if len(decls) == 1:
            name = arg = decls[0]
            name = name.replace("-", "_").lower()
        else:
            raise TypeError(
                "Arguments take exactly one parameter declaration, got"
                f" {len(decls)}."
            )
        return name, [arg], []

    def get_usage_pieces(self, ctx: Context) -> list[str]:
        return [self.make_metavar()]

    def get_error_hint(self, ctx: Context) -> str:
        return f"'{self.make_metavar()}'"

    def add_to_parser(self, parser: _OptionParser, ctx: Context) -> None:
        parser.add_argument(dest=self.name, nargs=self.nargs, obj=self)


def __getattr__(name: str) -> object:
    import warnings

    if name == "BaseCommand":
        warnings.warn(
            "'BaseCommand' is deprecated and will be removed in Click 9.0. Use"
            " 'Command' instead.",
            DeprecationWarning,
            stacklevel=2,
        )
        return _BaseCommand

    if name == "MultiCommand":
        warnings.warn(
            "'MultiCommand' is deprecated and will be removed in Click 9.0. Use"
            " 'Group' instead.",
            DeprecationWarning,
            stacklevel=2,
        )
        return _MultiCommand

    raise AttributeError(name)<|MERGE_RESOLUTION|>--- conflicted
+++ resolved
@@ -1423,11 +1423,11 @@
         ``chain`` is enabled.
     :param kwargs: Other arguments passed to :class:`Command`.
 
+    .. versionchanged:: 8.0
+        The ``commands`` argument can be a list of command objects.
+
     .. versionchanged:: 8.2
         Merged with and replaces the ``MultiCommand`` base class.
-
-    .. versionchanged:: 8.0
-        The ``commands`` argument can be a list of command objects.
     """
 
     allow_extra_args = True
@@ -1468,35 +1468,19 @@
     ) -> None:
         super().__init__(name, **kwargs)
 
-<<<<<<< HEAD
         if commands is None:
             commands = {}
         elif isinstance(commands, abc.Sequence):
             commands = {c.name: c for c in commands if c.name is not None}
-=======
-    def get_help_option(self, ctx: Context) -> t.Optional["Option"]:
-        """Returns the help option object.
-
-        Unless ``add_help_option`` is ``False``.
-        """
-        help_options = self.get_help_option_names(ctx)
->>>>>>> 26aa7bf3
 
         #: The registered subcommands by their exported names.
         self.commands: cabc.MutableMapping[str, Command] = commands
 
-<<<<<<< HEAD
         if no_args_is_help is None:
             no_args_is_help = not invoke_without_command
 
         self.no_args_is_help = no_args_is_help
         self.invoke_without_command = invoke_without_command
-=======
-        # Avoid circular import.
-        from .decorators import HelpOption
-
-        return HelpOption(help_options)
->>>>>>> 26aa7bf3
 
         if subcommand_metavar is None:
             if chain:
