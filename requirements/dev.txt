#
# This file is autogenerated by pip-compile with Python 3.12
# by the following command:
#
#    pip-compile dev.in
#
<<<<<<< HEAD
alabaster==0.7.16
    # via
    #   -r docs.txt
    #   sphinx
babel==2.14.0
    # via
    #   -r docs.txt
    #   sphinx
cachetools==5.3.3
    # via tox
certifi==2024.2.2
    # via
    #   -r docs.txt
    #   requests
=======
alabaster==1.0.0
    # via sphinx
babel==2.16.0
    # via sphinx
build==1.2.1
    # via pip-tools
cachetools==5.5.0
    # via tox
certifi==2024.7.4
    # via requests
>>>>>>> aca1a0ce
cfgv==3.4.0
    # via pre-commit
chardet==5.2.0
    # via tox
charset-normalizer==3.3.2
<<<<<<< HEAD
=======
    # via requests
click==8.1.7
>>>>>>> aca1a0ce
    # via
    #   -r docs.txt
    #   requests
colorama==0.4.6
    # via tox
distlib==0.3.8
    # via virtualenv
docutils==0.21.2
    # via
<<<<<<< HEAD
    #   -r docs.txt
    #   sphinx
    #   sphinx-tabs
filelock==3.13.4
    # via
    #   tox
    #   virtualenv
identify==2.5.36
    # via pre-commit
idna==3.7
    # via
    #   -r docs.txt
    #   requests
imagesize==1.4.1
    # via
    #   -r docs.txt
    #   sphinx
iniconfig==2.0.0
    # via
    #   -r tests.txt
    #   -r typing.txt
    #   pytest
jinja2==3.1.3
    # via
    #   -r docs.txt
    #   sphinx
markupsafe==2.1.5
    # via
    #   -r docs.txt
    #   jinja2
mypy==1.11.1
    # via -r typing.txt
mypy-extensions==1.0.0
    # via
    #   -r typing.txt
    #   mypy
nodeenv==1.8.0
    # via
    #   -r typing.txt
    #   pre-commit
    #   pyright
packaging==24.0
    # via
    #   -r docs.txt
    #   -r tests.txt
    #   -r typing.txt
=======
    #   sphinx
    #   sphinx-tabs
filelock==3.15.4
    # via
    #   tox
    #   virtualenv
identify==2.6.0
    # via pre-commit
idna==3.8
    # via requests
imagesize==1.4.1
    # via sphinx
iniconfig==2.0.0
    # via pytest
jinja2==3.1.4
    # via sphinx
markupsafe==2.1.5
    # via jinja2
mypy==1.11.1
    # via -r typing.in
mypy-extensions==1.0.0
    # via mypy
nodeenv==1.9.1
    # via
    #   pre-commit
    #   pyright
packaging==24.1
    # via
    #   build
>>>>>>> aca1a0ce
    #   pallets-sphinx-themes
    #   pyproject-api
    #   pytest
    #   sphinx
    #   tox
pallets-sphinx-themes==2.1.3
<<<<<<< HEAD
    # via -r docs.txt
platformdirs==4.2.1
=======
    # via -r docs.in
pip-compile-multi==2.6.4
    # via -r dev.in
pip-tools==7.4.1
    # via pip-compile-multi
platformdirs==4.2.2
>>>>>>> aca1a0ce
    # via
    #   tox
    #   virtualenv
pluggy==1.5.0
    # via
<<<<<<< HEAD
    #   -r tests.txt
    #   -r typing.txt
=======
>>>>>>> aca1a0ce
    #   pytest
    #   tox
pre-commit==3.8.0
    # via -r dev.in
<<<<<<< HEAD
pygments==2.17.2
    # via
    #   -r docs.txt
    #   sphinx
    #   sphinx-tabs
pyproject-api==1.6.1
    # via tox
pyright==1.1.374
    # via -r typing.txt
pytest==8.3.2
    # via
    #   -r tests.txt
    #   -r typing.txt
pyyaml==6.0.1
    # via pre-commit
requests==2.31.0
    # via
    #   -r docs.txt
    #   sphinx
snowballstemmer==2.2.0
    # via
    #   -r docs.txt
    #   sphinx
sphinx==8.0.2
    # via
    #   -r docs.txt
    #   pallets-sphinx-themes
    #   sphinx-tabs
    #   sphinxcontrib-log-cabinet
sphinx-tabs==3.4.5
    # via -r docs.txt
sphinxcontrib-applehelp==1.0.8
    # via
    #   -r docs.txt
    #   sphinx
sphinxcontrib-devhelp==1.0.6
    # via
    #   -r docs.txt
    #   sphinx
sphinxcontrib-htmlhelp==2.0.5
    # via
    #   -r docs.txt
    #   sphinx
sphinxcontrib-jsmath==1.0.1
    # via
    #   -r docs.txt
    #   sphinx
sphinxcontrib-log-cabinet==1.0.1
    # via -r docs.txt
sphinxcontrib-qthelp==1.0.7
    # via
    #   -r docs.txt
    #   sphinx
sphinxcontrib-serializinghtml==1.1.10
    # via
    #   -r docs.txt
    #   sphinx
tox==4.15.1
    # via -r dev.in
typing-extensions==4.11.0
    # via
    #   -r typing.txt
    #   mypy
urllib3==2.2.1
    # via
    #   -r docs.txt
    #   requests
virtualenv==20.26.0
    # via
    #   pre-commit
    #   tox
=======
pygments==2.18.0
    # via
    #   sphinx
    #   sphinx-tabs
pyproject-api==1.7.1
    # via tox
pyproject-hooks==1.1.0
    # via
    #   build
    #   pip-tools
pyright==1.1.377
    # via -r typing.in
pytest==8.3.2
    # via -r tests.in
pyyaml==6.0.2
    # via pre-commit
requests==2.32.3
    # via sphinx
snowballstemmer==2.2.0
    # via sphinx
sphinx==8.0.2
    # via
    #   -r docs.in
    #   pallets-sphinx-themes
    #   sphinx-issues
    #   sphinx-tabs
    #   sphinxcontrib-log-cabinet
sphinx-issues==4.1.0
    # via -r docs.in
sphinx-tabs==3.4.5
    # via -r docs.in
sphinxcontrib-applehelp==2.0.0
    # via sphinx
sphinxcontrib-devhelp==2.0.0
    # via sphinx
sphinxcontrib-htmlhelp==2.1.0
    # via sphinx
sphinxcontrib-jsmath==1.0.1
    # via sphinx
sphinxcontrib-log-cabinet==1.0.1
    # via -r docs.in
sphinxcontrib-qthelp==2.0.0
    # via sphinx
sphinxcontrib-serializinghtml==2.0.0
    # via sphinx
toposort==1.10
    # via pip-compile-multi
tox==4.18.0
    # via -r dev.in
typing-extensions==4.12.2
    # via mypy
urllib3==2.2.2
    # via requests
virtualenv==20.26.3
    # via
    #   pre-commit
    #   tox
wheel==0.44.0
    # via pip-tools
>>>>>>> aca1a0ce

# The following packages are considered to be unsafe in a requirements file:
# setuptools<|MERGE_RESOLUTION|>--- conflicted
+++ resolved
@@ -4,22 +4,6 @@
 #
 #    pip-compile dev.in
 #
-<<<<<<< HEAD
-alabaster==0.7.16
-    # via
-    #   -r docs.txt
-    #   sphinx
-babel==2.14.0
-    # via
-    #   -r docs.txt
-    #   sphinx
-cachetools==5.3.3
-    # via tox
-certifi==2024.2.2
-    # via
-    #   -r docs.txt
-    #   requests
-=======
 alabaster==1.0.0
     # via sphinx
 babel==2.16.0
@@ -30,74 +14,22 @@
     # via tox
 certifi==2024.7.4
     # via requests
->>>>>>> aca1a0ce
 cfgv==3.4.0
     # via pre-commit
 chardet==5.2.0
     # via tox
 charset-normalizer==3.3.2
-<<<<<<< HEAD
-=======
     # via requests
 click==8.1.7
->>>>>>> aca1a0ce
     # via
-    #   -r docs.txt
-    #   requests
+    #   pip-compile-multi
+    #   pip-tools
 colorama==0.4.6
     # via tox
 distlib==0.3.8
     # via virtualenv
 docutils==0.21.2
     # via
-<<<<<<< HEAD
-    #   -r docs.txt
-    #   sphinx
-    #   sphinx-tabs
-filelock==3.13.4
-    # via
-    #   tox
-    #   virtualenv
-identify==2.5.36
-    # via pre-commit
-idna==3.7
-    # via
-    #   -r docs.txt
-    #   requests
-imagesize==1.4.1
-    # via
-    #   -r docs.txt
-    #   sphinx
-iniconfig==2.0.0
-    # via
-    #   -r tests.txt
-    #   -r typing.txt
-    #   pytest
-jinja2==3.1.3
-    # via
-    #   -r docs.txt
-    #   sphinx
-markupsafe==2.1.5
-    # via
-    #   -r docs.txt
-    #   jinja2
-mypy==1.11.1
-    # via -r typing.txt
-mypy-extensions==1.0.0
-    # via
-    #   -r typing.txt
-    #   mypy
-nodeenv==1.8.0
-    # via
-    #   -r typing.txt
-    #   pre-commit
-    #   pyright
-packaging==24.0
-    # via
-    #   -r docs.txt
-    #   -r tests.txt
-    #   -r typing.txt
-=======
     #   sphinx
     #   sphinx-tabs
 filelock==3.15.4
@@ -127,111 +59,27 @@
 packaging==24.1
     # via
     #   build
->>>>>>> aca1a0ce
     #   pallets-sphinx-themes
     #   pyproject-api
     #   pytest
     #   sphinx
     #   tox
 pallets-sphinx-themes==2.1.3
-<<<<<<< HEAD
-    # via -r docs.txt
-platformdirs==4.2.1
-=======
     # via -r docs.in
 pip-compile-multi==2.6.4
     # via -r dev.in
 pip-tools==7.4.1
     # via pip-compile-multi
 platformdirs==4.2.2
->>>>>>> aca1a0ce
     # via
     #   tox
     #   virtualenv
 pluggy==1.5.0
     # via
-<<<<<<< HEAD
-    #   -r tests.txt
-    #   -r typing.txt
-=======
->>>>>>> aca1a0ce
     #   pytest
     #   tox
 pre-commit==3.8.0
     # via -r dev.in
-<<<<<<< HEAD
-pygments==2.17.2
-    # via
-    #   -r docs.txt
-    #   sphinx
-    #   sphinx-tabs
-pyproject-api==1.6.1
-    # via tox
-pyright==1.1.374
-    # via -r typing.txt
-pytest==8.3.2
-    # via
-    #   -r tests.txt
-    #   -r typing.txt
-pyyaml==6.0.1
-    # via pre-commit
-requests==2.31.0
-    # via
-    #   -r docs.txt
-    #   sphinx
-snowballstemmer==2.2.0
-    # via
-    #   -r docs.txt
-    #   sphinx
-sphinx==8.0.2
-    # via
-    #   -r docs.txt
-    #   pallets-sphinx-themes
-    #   sphinx-tabs
-    #   sphinxcontrib-log-cabinet
-sphinx-tabs==3.4.5
-    # via -r docs.txt
-sphinxcontrib-applehelp==1.0.8
-    # via
-    #   -r docs.txt
-    #   sphinx
-sphinxcontrib-devhelp==1.0.6
-    # via
-    #   -r docs.txt
-    #   sphinx
-sphinxcontrib-htmlhelp==2.0.5
-    # via
-    #   -r docs.txt
-    #   sphinx
-sphinxcontrib-jsmath==1.0.1
-    # via
-    #   -r docs.txt
-    #   sphinx
-sphinxcontrib-log-cabinet==1.0.1
-    # via -r docs.txt
-sphinxcontrib-qthelp==1.0.7
-    # via
-    #   -r docs.txt
-    #   sphinx
-sphinxcontrib-serializinghtml==1.1.10
-    # via
-    #   -r docs.txt
-    #   sphinx
-tox==4.15.1
-    # via -r dev.in
-typing-extensions==4.11.0
-    # via
-    #   -r typing.txt
-    #   mypy
-urllib3==2.2.1
-    # via
-    #   -r docs.txt
-    #   requests
-virtualenv==20.26.0
-    # via
-    #   pre-commit
-    #   tox
-=======
 pygments==2.18.0
     # via
     #   sphinx
@@ -291,7 +139,7 @@
     #   tox
 wheel==0.44.0
     # via pip-tools
->>>>>>> aca1a0ce
 
 # The following packages are considered to be unsafe in a requirements file:
+# pip
 # setuptools