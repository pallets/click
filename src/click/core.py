from __future__ import annotations

import collections.abc as cabc
import enum
import errno
import inspect
import os
import sys
import typing as t
from collections import abc
from collections import Counter
from contextlib import AbstractContextManager
from contextlib import contextmanager
from contextlib import ExitStack
from functools import update_wrapper
from gettext import gettext as _
from gettext import ngettext
from itertools import repeat
from types import TracebackType

from . import types
from .exceptions import Abort
from .exceptions import BadParameter
from .exceptions import ClickException
from .exceptions import Exit
from .exceptions import MissingParameter
from .exceptions import NoArgsIsHelpError
from .exceptions import UsageError
from .formatting import HelpFormatter
from .formatting import join_options
from .globals import pop_context
from .globals import push_context
from .parser import _flag_needs_value
from .parser import _OptionParser
from .parser import _split_opt
from .termui import confirm
from .termui import prompt
from .termui import style
from .utils import _detect_program_name
from .utils import _expand_args
from .utils import echo
from .utils import make_default_short_help
from .utils import make_str
from .utils import PacifyFlushWrapper

if t.TYPE_CHECKING:
<<<<<<< HEAD
=======
    import typing_extensions as te

    from .decorators import HelpOption
>>>>>>> 4cef9665
    from .shell_completion import CompletionItem

F = t.TypeVar("F", bound="t.Callable[..., t.Any]")
V = t.TypeVar("V")


def _complete_visible_commands(
    ctx: Context, incomplete: str
) -> cabc.Iterator[tuple[str, Command]]:
    """List all the subcommands of a group that start with the
    incomplete value and aren't hidden.

    :param ctx: Invocation context for the group.
    :param incomplete: Value being completed. May be empty.
    """
    multi = t.cast(Group, ctx.command)

    for name in multi.list_commands(ctx):
        if name.startswith(incomplete):
            command = multi.get_command(ctx, name)

            if command is not None and not command.hidden:
                yield name, command


def _check_nested_chain(
    base_command: Group, cmd_name: str, cmd: Command, register: bool = False
) -> None:
    if not base_command.chain or not isinstance(cmd, Group):
        return

    if register:
        message = (
            f"It is not possible to add the group {cmd_name!r} to another"
            f" group {base_command.name!r} that is in chain mode."
        )
    else:
        message = (
            f"Found the group {cmd_name!r} as subcommand to another group "
            f" {base_command.name!r} that is in chain mode. This is not supported."
        )

    raise RuntimeError(message)


def batch(iterable: cabc.Iterable[V], batch_size: int) -> list[tuple[V, ...]]:
    return list(zip(*repeat(iter(iterable), batch_size)))


@contextmanager
def augment_usage_errors(
    ctx: Context, param: Parameter | None = None
) -> cabc.Iterator[None]:
    """Context manager that attaches extra information to exceptions."""
    try:
        yield
    except BadParameter as e:
        if e.ctx is None:
            e.ctx = ctx
        if param is not None and e.param is None:
            e.param = param
        raise
    except UsageError as e:
        if e.ctx is None:
            e.ctx = ctx
        raise


def iter_params_for_processing(
<<<<<<< HEAD
    invocation_order: cabc.Sequence[Parameter],
    declaration_order: cabc.Sequence[Parameter],
) -> list[Parameter]:
    """Given a sequence of parameters in the order as should be considered
    for processing and an iterable of parameters that exist, this returns
    a list in the correct order as they should be processed.
=======
    invocation_order: t.Sequence["Parameter"],
    declaration_order: t.Sequence["Parameter"],
) -> t.List["Parameter"]:
    """Returns all declared parameters in the order they should be processed.

    The declared parameters are re-shuffled depending on the order in which
    they were invoked, as well as the eagerness of each parameters.

    The invocation order takes precedence over the declaration order. I.e. the
    order in which the user provided them to the CLI is respected.

    This behavior and its effect on callback evaluation is detailed at:
    https://click.palletsprojects.com/en/stable/advanced/#callback-evaluation-order
>>>>>>> 4cef9665
    """

    def sort_key(item: Parameter) -> tuple[bool, float]:
        try:
            idx: float = invocation_order.index(item)
        except ValueError:
            idx = float("inf")

        return not item.is_eager, idx

    return sorted(declaration_order, key=sort_key)


class ParameterSource(enum.Enum):
    """This is an :class:`~enum.Enum` that indicates the source of a
    parameter's value.

    Use :meth:`click.Context.get_parameter_source` to get the
    source for a parameter by name.

    .. versionchanged:: 8.0
        Use :class:`~enum.Enum` and drop the ``validate`` method.

    .. versionchanged:: 8.0
        Added the ``PROMPT`` value.
    """

    COMMANDLINE = enum.auto()
    """The value was provided by the command line args."""
    ENVIRONMENT = enum.auto()
    """The value was provided with an environment variable."""
    DEFAULT = enum.auto()
    """Used the default specified by the parameter."""
    DEFAULT_MAP = enum.auto()
    """Used a default provided by :attr:`Context.default_map`."""
    PROMPT = enum.auto()
    """Used a prompt to confirm a default or provide a value."""


class Context:
    """The context is a special internal object that holds state relevant
    for the script execution at every single level.  It's normally invisible
    to commands unless they opt-in to getting access to it.

    The context is useful as it can pass internal objects around and can
    control special execution features such as reading data from
    environment variables.

    A context can be used as context manager in which case it will call
    :meth:`close` on teardown.

    :param command: the command class for this context.
    :param parent: the parent context.
    :param info_name: the info name for this invocation.  Generally this
                      is the most descriptive name for the script or
                      command.  For the toplevel script it is usually
                      the name of the script, for commands below it it's
                      the name of the script.
    :param obj: an arbitrary object of user data.
    :param auto_envvar_prefix: the prefix to use for automatic environment
                               variables.  If this is `None` then reading
                               from environment variables is disabled.  This
                               does not affect manually set environment
                               variables which are always read.
    :param default_map: a dictionary (like object) with default values
                        for parameters.
    :param terminal_width: the width of the terminal.  The default is
                           inherit from parent context.  If no context
                           defines the terminal width then auto
                           detection will be applied.
    :param max_content_width: the maximum width for content rendered by
                              Click (this currently only affects help
                              pages).  This defaults to 80 characters if
                              not overridden.  In other words: even if the
                              terminal is larger than that, Click will not
                              format things wider than 80 characters by
                              default.  In addition to that, formatters might
                              add some safety mapping on the right.
    :param resilient_parsing: if this flag is enabled then Click will
                              parse without any interactivity or callback
                              invocation.  Default values will also be
                              ignored.  This is useful for implementing
                              things such as completion support.
    :param allow_extra_args: if this is set to `True` then extra arguments
                             at the end will not raise an error and will be
                             kept on the context.  The default is to inherit
                             from the command.
    :param allow_interspersed_args: if this is set to `False` then options
                                    and arguments cannot be mixed.  The
                                    default is to inherit from the command.
    :param ignore_unknown_options: instructs click to ignore options it does
                                   not know and keeps them for later
                                   processing.
    :param help_option_names: optionally a list of strings that define how
                              the default help parameter is named.  The
                              default is ``['--help']``.
    :param token_normalize_func: an optional function that is used to
                                 normalize tokens (options, choices,
                                 etc.).  This for instance can be used to
                                 implement case insensitive behavior.
    :param color: controls if the terminal supports ANSI colors or not.  The
                  default is autodetection.  This is only needed if ANSI
                  codes are used in texts that Click prints which is by
                  default not the case.  This for instance would affect
                  help output.
    :param show_default: Show the default value for commands. If this
        value is not set, it defaults to the value from the parent
        context. ``Command.show_default`` overrides this default for the
        specific command.

    .. versionchanged:: 8.2
        The ``protected_args`` attribute is deprecated and will be removed in
        Click 9.0. ``args`` will contain remaining unparsed tokens.

    .. versionchanged:: 8.1
        The ``show_default`` parameter is overridden by
        ``Command.show_default``, instead of the other way around.

    .. versionchanged:: 8.0
        The ``show_default`` parameter defaults to the value from the
        parent context.

    .. versionchanged:: 7.1
       Added the ``show_default`` parameter.

    .. versionchanged:: 4.0
        Added the ``color``, ``ignore_unknown_options``, and
        ``max_content_width`` parameters.

    .. versionchanged:: 3.0
        Added the ``allow_extra_args`` and ``allow_interspersed_args``
        parameters.

    .. versionchanged:: 2.0
        Added the ``resilient_parsing``, ``help_option_names``, and
        ``token_normalize_func`` parameters.
    """

    #: The formatter class to create with :meth:`make_formatter`.
    #:
    #: .. versionadded:: 8.0
    formatter_class: type[HelpFormatter] = HelpFormatter

    def __init__(
        self,
        command: Command,
        parent: Context | None = None,
        info_name: str | None = None,
        obj: t.Any | None = None,
        auto_envvar_prefix: str | None = None,
        default_map: cabc.MutableMapping[str, t.Any] | None = None,
        terminal_width: int | None = None,
        max_content_width: int | None = None,
        resilient_parsing: bool = False,
        allow_extra_args: bool | None = None,
        allow_interspersed_args: bool | None = None,
        ignore_unknown_options: bool | None = None,
        help_option_names: list[str] | None = None,
        token_normalize_func: t.Callable[[str], str] | None = None,
        color: bool | None = None,
        show_default: bool | None = None,
    ) -> None:
        #: the parent context or `None` if none exists.
        self.parent = parent
        #: the :class:`Command` for this context.
        self.command = command
        #: the descriptive information name
        self.info_name = info_name
        #: Map of parameter names to their parsed values. Parameters
        #: with ``expose_value=False`` are not stored.
        self.params: dict[str, t.Any] = {}
        #: the leftover arguments.
        self.args: list[str] = []
        #: protected arguments.  These are arguments that are prepended
        #: to `args` when certain parsing scenarios are encountered but
        #: must be never propagated to another arguments.  This is used
        #: to implement nested parsing.
        self._protected_args: list[str] = []
        #: the collected prefixes of the command's options.
        self._opt_prefixes: set[str] = set(parent._opt_prefixes) if parent else set()

        if obj is None and parent is not None:
            obj = parent.obj

        #: the user object stored.
        self.obj: t.Any = obj
        self._meta: dict[str, t.Any] = getattr(parent, "meta", {})

        #: A dictionary (-like object) with defaults for parameters.
        if (
            default_map is None
            and info_name is not None
            and parent is not None
            and parent.default_map is not None
        ):
            default_map = parent.default_map.get(info_name)

        self.default_map: cabc.MutableMapping[str, t.Any] | None = default_map

        #: This flag indicates if a subcommand is going to be executed. A
        #: group callback can use this information to figure out if it's
        #: being executed directly or because the execution flow passes
        #: onwards to a subcommand. By default it's None, but it can be
        #: the name of the subcommand to execute.
        #:
        #: If chaining is enabled this will be set to ``'*'`` in case
        #: any commands are executed.  It is however not possible to
        #: figure out which ones.  If you require this knowledge you
        #: should use a :func:`result_callback`.
        self.invoked_subcommand: str | None = None

        if terminal_width is None and parent is not None:
            terminal_width = parent.terminal_width

        #: The width of the terminal (None is autodetection).
        self.terminal_width: int | None = terminal_width

        if max_content_width is None and parent is not None:
            max_content_width = parent.max_content_width

        #: The maximum width of formatted content (None implies a sensible
        #: default which is 80 for most things).
        self.max_content_width: int | None = max_content_width

        if allow_extra_args is None:
            allow_extra_args = command.allow_extra_args

        #: Indicates if the context allows extra args or if it should
        #: fail on parsing.
        #:
        #: .. versionadded:: 3.0
        self.allow_extra_args = allow_extra_args

        if allow_interspersed_args is None:
            allow_interspersed_args = command.allow_interspersed_args

        #: Indicates if the context allows mixing of arguments and
        #: options or not.
        #:
        #: .. versionadded:: 3.0
        self.allow_interspersed_args: bool = allow_interspersed_args

        if ignore_unknown_options is None:
            ignore_unknown_options = command.ignore_unknown_options

        #: Instructs click to ignore options that a command does not
        #: understand and will store it on the context for later
        #: processing.  This is primarily useful for situations where you
        #: want to call into external programs.  Generally this pattern is
        #: strongly discouraged because it's not possibly to losslessly
        #: forward all arguments.
        #:
        #: .. versionadded:: 4.0
        self.ignore_unknown_options: bool = ignore_unknown_options

        if help_option_names is None:
            if parent is not None:
                help_option_names = parent.help_option_names
            else:
                help_option_names = ["--help"]

        #: The names for the help options.
        self.help_option_names: list[str] = help_option_names

        if token_normalize_func is None and parent is not None:
            token_normalize_func = parent.token_normalize_func

        #: An optional normalization function for tokens.  This is
        #: options, choices, commands etc.
        self.token_normalize_func: t.Callable[[str], str] | None = token_normalize_func

        #: Indicates if resilient parsing is enabled.  In that case Click
        #: will do its best to not cause any failures and default values
        #: will be ignored. Useful for completion.
        self.resilient_parsing: bool = resilient_parsing

        # If there is no envvar prefix yet, but the parent has one and
        # the command on this level has a name, we can expand the envvar
        # prefix automatically.
        if auto_envvar_prefix is None:
            if (
                parent is not None
                and parent.auto_envvar_prefix is not None
                and self.info_name is not None
            ):
                auto_envvar_prefix = (
                    f"{parent.auto_envvar_prefix}_{self.info_name.upper()}"
                )
        else:
            auto_envvar_prefix = auto_envvar_prefix.upper()

        if auto_envvar_prefix is not None:
            auto_envvar_prefix = auto_envvar_prefix.replace("-", "_")

        self.auto_envvar_prefix: str | None = auto_envvar_prefix

        if color is None and parent is not None:
            color = parent.color

        #: Controls if styling output is wanted or not.
        self.color: bool | None = color

        if show_default is None and parent is not None:
            show_default = parent.show_default

        #: Show option default values when formatting help text.
        self.show_default: bool | None = show_default

        self._close_callbacks: list[t.Callable[[], t.Any]] = []
        self._depth = 0
        self._parameter_source: dict[str, ParameterSource] = {}
        self._exit_stack = ExitStack()

    @property
    def protected_args(self) -> list[str]:
        import warnings

        warnings.warn(
            "'protected_args' is deprecated and will be removed in Click 9.0."
            " 'args' will contain remaining unparsed tokens.",
            DeprecationWarning,
            stacklevel=2,
        )
        return self._protected_args

    def to_info_dict(self) -> dict[str, t.Any]:
        """Gather information that could be useful for a tool generating
        user-facing documentation. This traverses the entire CLI
        structure.

        .. code-block:: python

            with Context(cli) as ctx:
                info = ctx.to_info_dict()

        .. versionadded:: 8.0
        """
        return {
            "command": self.command.to_info_dict(self),
            "info_name": self.info_name,
            "allow_extra_args": self.allow_extra_args,
            "allow_interspersed_args": self.allow_interspersed_args,
            "ignore_unknown_options": self.ignore_unknown_options,
            "auto_envvar_prefix": self.auto_envvar_prefix,
        }

    def __enter__(self) -> Context:
        self._depth += 1
        push_context(self)
        return self

    def __exit__(
        self,
        exc_type: type[BaseException] | None,
        exc_value: BaseException | None,
        tb: TracebackType | None,
    ) -> None:
        self._depth -= 1
        if self._depth == 0:
            self.close()
        pop_context()

    @contextmanager
    def scope(self, cleanup: bool = True) -> cabc.Iterator[Context]:
        """This helper method can be used with the context object to promote
        it to the current thread local (see :func:`get_current_context`).
        The default behavior of this is to invoke the cleanup functions which
        can be disabled by setting `cleanup` to `False`.  The cleanup
        functions are typically used for things such as closing file handles.

        If the cleanup is intended the context object can also be directly
        used as a context manager.

        Example usage::

            with ctx.scope():
                assert get_current_context() is ctx

        This is equivalent::

            with ctx:
                assert get_current_context() is ctx

        .. versionadded:: 5.0

        :param cleanup: controls if the cleanup functions should be run or
                        not.  The default is to run these functions.  In
                        some situations the context only wants to be
                        temporarily pushed in which case this can be disabled.
                        Nested pushes automatically defer the cleanup.
        """
        if not cleanup:
            self._depth += 1
        try:
            with self as rv:
                yield rv
        finally:
            if not cleanup:
                self._depth -= 1

    @property
    def meta(self) -> dict[str, t.Any]:
        """This is a dictionary which is shared with all the contexts
        that are nested.  It exists so that click utilities can store some
        state here if they need to.  It is however the responsibility of
        that code to manage this dictionary well.

        The keys are supposed to be unique dotted strings.  For instance
        module paths are a good choice for it.  What is stored in there is
        irrelevant for the operation of click.  However what is important is
        that code that places data here adheres to the general semantics of
        the system.

        Example usage::

            LANG_KEY = f'{__name__}.lang'

            def set_language(value):
                ctx = get_current_context()
                ctx.meta[LANG_KEY] = value

            def get_language():
                return get_current_context().meta.get(LANG_KEY, 'en_US')

        .. versionadded:: 5.0
        """
        return self._meta

    def make_formatter(self) -> HelpFormatter:
        """Creates the :class:`~click.HelpFormatter` for the help and
        usage output.

        To quickly customize the formatter class used without overriding
        this method, set the :attr:`formatter_class` attribute.

        .. versionchanged:: 8.0
            Added the :attr:`formatter_class` attribute.
        """
        return self.formatter_class(
            width=self.terminal_width, max_width=self.max_content_width
        )

    def with_resource(self, context_manager: AbstractContextManager[V]) -> V:
        """Register a resource as if it were used in a ``with``
        statement. The resource will be cleaned up when the context is
        popped.

        Uses :meth:`contextlib.ExitStack.enter_context`. It calls the
        resource's ``__enter__()`` method and returns the result. When
        the context is popped, it closes the stack, which calls the
        resource's ``__exit__()`` method.

        To register a cleanup function for something that isn't a
        context manager, use :meth:`call_on_close`. Or use something
        from :mod:`contextlib` to turn it into a context manager first.

        .. code-block:: python

            @click.group()
            @click.option("--name")
            @click.pass_context
            def cli(ctx):
                ctx.obj = ctx.with_resource(connect_db(name))

        :param context_manager: The context manager to enter.
        :return: Whatever ``context_manager.__enter__()`` returns.

        .. versionadded:: 8.0
        """
        return self._exit_stack.enter_context(context_manager)

    def call_on_close(self, f: t.Callable[..., t.Any]) -> t.Callable[..., t.Any]:
        """Register a function to be called when the context tears down.

        This can be used to close resources opened during the script
        execution. Resources that support Python's context manager
        protocol which would be used in a ``with`` statement should be
        registered with :meth:`with_resource` instead.

        :param f: The function to execute on teardown.
        """
        return self._exit_stack.callback(f)

    def close(self) -> None:
        """Invoke all close callbacks registered with
        :meth:`call_on_close`, and exit all context managers entered
        with :meth:`with_resource`.
        """
        self._exit_stack.close()
        # In case the context is reused, create a new exit stack.
        self._exit_stack = ExitStack()

    @property
    def command_path(self) -> str:
        """The computed command path.  This is used for the ``usage``
        information on the help page.  It's automatically created by
        combining the info names of the chain of contexts to the root.
        """
        rv = ""
        if self.info_name is not None:
            rv = self.info_name
        if self.parent is not None:
            parent_command_path = [self.parent.command_path]

            if isinstance(self.parent.command, Command):
                for param in self.parent.command.get_params(self):
                    parent_command_path.extend(param.get_usage_pieces(self))

            rv = f"{' '.join(parent_command_path)} {rv}"
        return rv.lstrip()

    def find_root(self) -> Context:
        """Finds the outermost context."""
        node = self
        while node.parent is not None:
            node = node.parent
        return node

    def find_object(self, object_type: type[V]) -> V | None:
        """Finds the closest object of a given type."""
        node: Context | None = self

        while node is not None:
            if isinstance(node.obj, object_type):
                return node.obj

            node = node.parent

        return None

    def ensure_object(self, object_type: type[V]) -> V:
        """Like :meth:`find_object` but sets the innermost object to a
        new instance of `object_type` if it does not exist.
        """
        rv = self.find_object(object_type)
        if rv is None:
            self.obj = rv = object_type()
        return rv

    @t.overload
    def lookup_default(
        self, name: str, call: t.Literal[True] = True
    ) -> t.Any | None: ...

    @t.overload
    def lookup_default(
        self, name: str, call: t.Literal[False] = ...
    ) -> t.Any | t.Callable[[], t.Any] | None: ...

    def lookup_default(self, name: str, call: bool = True) -> t.Any | None:
        """Get the default for a parameter from :attr:`default_map`.

        :param name: Name of the parameter.
        :param call: If the default is a callable, call it. Disable to
            return the callable instead.

        .. versionchanged:: 8.0
            Added the ``call`` parameter.
        """
        if self.default_map is not None:
            value = self.default_map.get(name)

            if call and callable(value):
                return value()

            return value

        return None

    def fail(self, message: str) -> t.NoReturn:
        """Aborts the execution of the program with a specific error
        message.

        :param message: the error message to fail with.
        """
        raise UsageError(message, self)

    def abort(self) -> t.NoReturn:
        """Aborts the script."""
        raise Abort()

    def exit(self, code: int = 0) -> t.NoReturn:
        """Exits the application with a given exit code.

        .. versionchanged:: 8.2
            Callbacks and context managers registered with :meth:`call_on_close`
            and :meth:`with_resource` are closed before exiting.
        """
        self.close()
        raise Exit(code)

    def get_usage(self) -> str:
        """Helper method to get formatted usage string for the current
        context and command.
        """
        return self.command.get_usage(self)

    def get_help(self) -> str:
        """Helper method to get formatted help page for the current
        context and command.
        """
        return self.command.get_help(self)

    def _make_sub_context(self, command: Command) -> Context:
        """Create a new context of the same type as this context, but
        for a new command.

        :meta private:
        """
        return type(self)(command, info_name=command.name, parent=self)

    @t.overload
    def invoke(
        self, callback: t.Callable[..., V], /, *args: t.Any, **kwargs: t.Any
    ) -> V: ...

    @t.overload
    def invoke(self, callback: Command, /, *args: t.Any, **kwargs: t.Any) -> t.Any: ...

    def invoke(
        self, callback: Command | t.Callable[..., V], /, *args: t.Any, **kwargs: t.Any
    ) -> t.Any | V:
        """Invokes a command callback in exactly the way it expects.  There
        are two ways to invoke this method:

        1.  the first argument can be a callback and all other arguments and
            keyword arguments are forwarded directly to the function.
        2.  the first argument is a click command object.  In that case all
            arguments are forwarded as well but proper click parameters
            (options and click arguments) must be keyword arguments and Click
            will fill in defaults.

        .. versionchanged:: 8.0
            All ``kwargs`` are tracked in :attr:`params` so they will be
            passed if :meth:`forward` is called at multiple levels.

        .. versionchanged:: 3.2
            A new context is created, and missing arguments use default values.
        """
        if isinstance(callback, Command):
            other_cmd = callback

            if other_cmd.callback is None:
                raise TypeError(
                    "The given command does not have a callback that can be invoked."
                )
            else:
                callback = t.cast("t.Callable[..., V]", other_cmd.callback)

            ctx = self._make_sub_context(other_cmd)

            for param in other_cmd.params:
                if param.name not in kwargs and param.expose_value:
                    kwargs[param.name] = param.type_cast_value(  # type: ignore
                        ctx, param.get_default(ctx)
                    )

            # Track all kwargs as params, so that forward() will pass
            # them on in subsequent calls.
            ctx.params.update(kwargs)
        else:
            ctx = self

        with augment_usage_errors(self):
            with ctx:
                return callback(*args, **kwargs)

    def forward(self, cmd: Command, /, *args: t.Any, **kwargs: t.Any) -> t.Any:
        """Similar to :meth:`invoke` but fills in default keyword
        arguments from the current context if the other command expects
        it.  This cannot invoke callbacks directly, only other commands.

        .. versionchanged:: 8.0
            All ``kwargs`` are tracked in :attr:`params` so they will be
            passed if ``forward`` is called at multiple levels.
        """
        # Can only forward to other commands, not direct callbacks.
        if not isinstance(cmd, Command):
            raise TypeError("Callback is not a command.")

        for param in self.params:
            if param not in kwargs:
                kwargs[param] = self.params[param]

        return self.invoke(cmd, *args, **kwargs)

    def set_parameter_source(self, name: str, source: ParameterSource) -> None:
        """Set the source of a parameter. This indicates the location
        from which the value of the parameter was obtained.

        :param name: The name of the parameter.
        :param source: A member of :class:`~click.core.ParameterSource`.
        """
        self._parameter_source[name] = source

    def get_parameter_source(self, name: str) -> ParameterSource | None:
        """Get the source of a parameter. This indicates the location
        from which the value of the parameter was obtained.

        This can be useful for determining when a user specified a value
        on the command line that is the same as the default value. It
        will be :attr:`~click.core.ParameterSource.DEFAULT` only if the
        value was actually taken from the default.

        :param name: The name of the parameter.
        :rtype: ParameterSource

        .. versionchanged:: 8.0
            Returns ``None`` if the parameter was not provided from any
            source.
        """
        return self._parameter_source.get(name)


class Command:
    """Commands are the basic building block of command line interfaces in
    Click.  A basic command handles command line parsing and might dispatch
    more parsing to commands nested below it.

    :param name: the name of the command to use unless a group overrides it.
    :param context_settings: an optional dictionary with defaults that are
                             passed to the context object.
    :param callback: the callback to invoke.  This is optional.
    :param params: the parameters to register with this command.  This can
                   be either :class:`Option` or :class:`Argument` objects.
    :param help: the help string to use for this command.
    :param epilog: like the help string but it's printed at the end of the
                   help page after everything else.
    :param short_help: the short help to use for this command.  This is
                       shown on the command listing of the parent command.
    :param add_help_option: by default each command registers a ``--help``
                            option.  This can be disabled by this parameter.
    :param no_args_is_help: this controls what happens if no arguments are
                            provided.  This option is disabled by default.
                            If enabled this will add ``--help`` as argument
                            if no arguments are passed
    :param hidden: hide this command from help outputs.
    :param deprecated: If ``True`` or non-empty string, issues a message
                        indicating that the command is deprecated and highlights
                        its deprecation in --help. The message can be customized
                        by using a string as the value.

    .. versionchanged:: 8.2
        This is the base class for all commands, not ``BaseCommand``.
        ``deprecated`` can be set to a string as well to customize the
        deprecation message.

    .. versionchanged:: 8.1
        ``help``, ``epilog``, and ``short_help`` are stored unprocessed,
        all formatting is done when outputting help text, not at init,
        and is done even if not using the ``@command`` decorator.

    .. versionchanged:: 8.0
        Added a ``repr`` showing the command name.

    .. versionchanged:: 7.1
        Added the ``no_args_is_help`` parameter.

    .. versionchanged:: 2.0
        Added the ``context_settings`` parameter.
    """

    #: The context class to create with :meth:`make_context`.
    #:
    #: .. versionadded:: 8.0
    context_class: type[Context] = Context

    #: the default for the :attr:`Context.allow_extra_args` flag.
    allow_extra_args = False

    #: the default for the :attr:`Context.allow_interspersed_args` flag.
    allow_interspersed_args = True

    #: the default for the :attr:`Context.ignore_unknown_options` flag.
    ignore_unknown_options = False

    def __init__(
        self,
        name: str | None,
        context_settings: cabc.MutableMapping[str, t.Any] | None = None,
        callback: t.Callable[..., t.Any] | None = None,
        params: list[Parameter] | None = None,
        help: str | None = None,
        epilog: str | None = None,
        short_help: str | None = None,
        options_metavar: str | None = "[OPTIONS]",
        add_help_option: bool = True,
        no_args_is_help: bool = False,
        hidden: bool = False,
        deprecated: bool | str = False,
    ) -> None:
        #: the name the command thinks it has.  Upon registering a command
        #: on a :class:`Group` the group will default the command name
        #: with this information.  You should instead use the
        #: :class:`Context`\'s :attr:`~Context.info_name` attribute.
        self.name = name

        if context_settings is None:
            context_settings = {}

        #: an optional dictionary with defaults passed to the context.
        self.context_settings: cabc.MutableMapping[str, t.Any] = context_settings

        #: the callback to execute when the command fires.  This might be
        #: `None` in which case nothing happens.
        self.callback = callback
        #: the list of parameters for this command in the order they
        #: should show up in the help page and execute.  Eager parameters
        #: will automatically be handled before non eager ones.
        self.params: list[Parameter] = params or []
        self.help = help
        self.epilog = epilog
        self.options_metavar = options_metavar
        self.short_help = short_help
        self.add_help_option = add_help_option
        self.no_args_is_help = no_args_is_help
        self.hidden = hidden
        self.deprecated = deprecated

    def to_info_dict(self, ctx: Context) -> dict[str, t.Any]:
        return {
            "name": self.name,
            "params": [param.to_info_dict() for param in self.get_params(ctx)],
            "help": self.help,
            "epilog": self.epilog,
            "short_help": self.short_help,
            "hidden": self.hidden,
            "deprecated": self.deprecated,
        }

    def __repr__(self) -> str:
        return f"<{self.__class__.__name__} {self.name}>"

    def get_usage(self, ctx: Context) -> str:
        """Formats the usage line into a string and returns it.

        Calls :meth:`format_usage` internally.
        """
        formatter = ctx.make_formatter()
        self.format_usage(ctx, formatter)
        return formatter.getvalue().rstrip("\n")

    def get_params(self, ctx: Context) -> list[Parameter]:
        params = self.params
        help_option = self.get_help_option(ctx)

        if help_option is not None:
            params = [*params, help_option]

        if __debug__:
            import warnings

            opts = [opt for param in params for opt in param.opts]
            opts_counter = Counter(opts)
            duplicate_opts = (opt for opt, count in opts_counter.items() if count > 1)

            for duplicate_opt in duplicate_opts:
                warnings.warn(
                    (
                        f"The parameter {duplicate_opt} is used more than once. "
                        "Remove its duplicate as parameters should be unique."
                    ),
                    stacklevel=3,
                )

        return params

    def format_usage(self, ctx: Context, formatter: HelpFormatter) -> None:
        """Writes the usage line into the formatter.

        This is a low-level method called by :meth:`get_usage`.
        """
        pieces = self.collect_usage_pieces(ctx)
        formatter.write_usage(ctx.command_path, " ".join(pieces))

    def collect_usage_pieces(self, ctx: Context) -> list[str]:
        """Returns all the pieces that go into the usage line and returns
        it as a list of strings.
        """
        rv = [self.options_metavar] if self.options_metavar else []

        for param in self.get_params(ctx):
            rv.extend(param.get_usage_pieces(ctx))

        return rv

    def get_help_option_names(self, ctx: Context) -> list[str]:
        """Returns the names for the help option."""
        all_names = set(ctx.help_option_names)
        for param in self.params:
            all_names.difference_update(param.opts)
            all_names.difference_update(param.secondary_opts)
        return list(all_names)

    def get_help_option(self, ctx: Context) -> Option | None:
        """Returns the help option object."""
        help_options = self.get_help_option_names(ctx)

        if not help_options or not self.add_help_option:
            return None

        def show_help(ctx: Context, param: Parameter, value: str) -> None:
            if value and not ctx.resilient_parsing:
                echo(ctx.get_help(), color=ctx.color)
                ctx.exit()

        return Option(
            help_options,
            is_flag=True,
            is_eager=True,
            expose_value=False,
            callback=show_help,
            help=_("Show this message and exit."),
        )

    def make_parser(self, ctx: Context) -> _OptionParser:
        """Creates the underlying option parser for this command."""
        parser = _OptionParser(ctx)
        for param in self.get_params(ctx):
            param.add_to_parser(parser, ctx)
        return parser

    def get_help(self, ctx: Context) -> str:
        """Formats the help into a string and returns it.

        Calls :meth:`format_help` internally.
        """
        formatter = ctx.make_formatter()
        self.format_help(ctx, formatter)
        return formatter.getvalue().rstrip("\n")

    def get_short_help_str(self, limit: int = 45) -> str:
        """Gets short help for the command or makes it by shortening the
        long help string.
        """
        if self.short_help:
            text = inspect.cleandoc(self.short_help)
        elif self.help:
            text = make_default_short_help(self.help, limit)
        else:
            text = ""

        if self.deprecated:
            deprecated_message = (
                f"(DEPRECATED: {self.deprecated})"
                if isinstance(self.deprecated, str)
                else "(DEPRECATED)"
            )
            text = _("{text} {deprecated_message}").format(
                text=text, deprecated_message=deprecated_message
            )

        return text.strip()

    def format_help(self, ctx: Context, formatter: HelpFormatter) -> None:
        """Writes the help into the formatter if it exists.

        This is a low-level method called by :meth:`get_help`.

        This calls the following methods:

        -   :meth:`format_usage`
        -   :meth:`format_help_text`
        -   :meth:`format_options`
        -   :meth:`format_epilog`
        """
        self.format_usage(ctx, formatter)
        self.format_help_text(ctx, formatter)
        self.format_options(ctx, formatter)
        self.format_epilog(ctx, formatter)

    def format_help_text(self, ctx: Context, formatter: HelpFormatter) -> None:
        """Writes the help text to the formatter if it exists."""
        if self.help is not None:
            # truncate the help text to the first form feed
            text = inspect.cleandoc(self.help).partition("\f")[0]
        else:
            text = ""

        if self.deprecated:
            deprecated_message = (
                f"(DEPRECATED: {self.deprecated})"
                if isinstance(self.deprecated, str)
                else "(DEPRECATED)"
            )
            text = _("{text} {deprecated_message}").format(
                text=text, deprecated_message=deprecated_message
            )

        if text:
            formatter.write_paragraph()

            with formatter.indentation():
                formatter.write_text(text)

    def format_options(self, ctx: Context, formatter: HelpFormatter) -> None:
        """Writes all the options into the formatter if they exist."""
        opts = []
        for param in self.get_params(ctx):
            rv = param.get_help_record(ctx)
            if rv is not None:
                opts.append(rv)

        if opts:
            with formatter.section(_("Options")):
                formatter.write_dl(opts)

    def format_epilog(self, ctx: Context, formatter: HelpFormatter) -> None:
        """Writes the epilog into the formatter if it exists."""
        if self.epilog:
            epilog = inspect.cleandoc(self.epilog)
            formatter.write_paragraph()

            with formatter.indentation():
                formatter.write_text(epilog)

    def make_context(
        self,
        info_name: str | None,
        args: list[str],
        parent: Context | None = None,
        **extra: t.Any,
    ) -> Context:
        """This function when given an info name and arguments will kick
        off the parsing and create a new :class:`Context`.  It does not
        invoke the actual command callback though.

        To quickly customize the context class used without overriding
        this method, set the :attr:`context_class` attribute.

        :param info_name: the info name for this invocation.  Generally this
                          is the most descriptive name for the script or
                          command.  For the toplevel script it's usually
                          the name of the script, for commands below it's
                          the name of the command.
        :param args: the arguments to parse as list of strings.
        :param parent: the parent context if available.
        :param extra: extra keyword arguments forwarded to the context
                      constructor.

        .. versionchanged:: 8.0
            Added the :attr:`context_class` attribute.
        """
        for key, value in self.context_settings.items():
            if key not in extra:
                extra[key] = value

        ctx = self.context_class(self, info_name=info_name, parent=parent, **extra)

        with ctx.scope(cleanup=False):
            self.parse_args(ctx, args)
        return ctx

    def parse_args(self, ctx: Context, args: list[str]) -> list[str]:
        if not args and self.no_args_is_help and not ctx.resilient_parsing:
            raise NoArgsIsHelpError(ctx)

        parser = self.make_parser(ctx)
        opts, args, param_order = parser.parse_args(args=args)

        for param in iter_params_for_processing(param_order, self.get_params(ctx)):
            value, args = param.handle_parse_result(ctx, opts, args)

        if args and not ctx.allow_extra_args and not ctx.resilient_parsing:
            ctx.fail(
                ngettext(
                    "Got unexpected extra argument ({args})",
                    "Got unexpected extra arguments ({args})",
                    len(args),
                ).format(args=" ".join(map(str, args)))
            )

        ctx.args = args
        ctx._opt_prefixes.update(parser._opt_prefixes)
        return args

    def invoke(self, ctx: Context) -> t.Any:
        """Given a context, this invokes the attached callback (if it exists)
        in the right way.
        """
        if self.deprecated:
            extra_message = (
                f" {self.deprecated}" if isinstance(self.deprecated, str) else ""
            )
            message = _(
                "DeprecationWarning: The command {name!r} is deprecated."
                "{extra_message}"
            ).format(name=self.name, extra_message=extra_message)
            echo(style(message, fg="red"), err=True)

        if self.callback is not None:
            return ctx.invoke(self.callback, **ctx.params)

    def shell_complete(self, ctx: Context, incomplete: str) -> list[CompletionItem]:
        """Return a list of completions for the incomplete value. Looks
        at the names of options and chained multi-commands.

        Any command could be part of a chained multi-command, so sibling
        commands are valid at any point during command completion.

        :param ctx: Invocation context for this command.
        :param incomplete: Value being completed. May be empty.

        .. versionadded:: 8.0
        """
        from click.shell_completion import CompletionItem

        results: list[CompletionItem] = []

        if incomplete and not incomplete[0].isalnum():
            for param in self.get_params(ctx):
                if (
                    not isinstance(param, Option)
                    or param.hidden
                    or (
                        not param.multiple
                        and ctx.get_parameter_source(param.name)  # type: ignore
                        is ParameterSource.COMMANDLINE
                    )
                ):
                    continue

                results.extend(
                    CompletionItem(name, help=param.help)
                    for name in [*param.opts, *param.secondary_opts]
                    if name.startswith(incomplete)
                )

        while ctx.parent is not None:
            ctx = ctx.parent

            if isinstance(ctx.command, Group) and ctx.command.chain:
                results.extend(
                    CompletionItem(name, help=command.get_short_help_str())
                    for name, command in _complete_visible_commands(ctx, incomplete)
                    if name not in ctx._protected_args
                )

        return results

    @t.overload
    def main(
        self,
        args: cabc.Sequence[str] | None = None,
        prog_name: str | None = None,
        complete_var: str | None = None,
        standalone_mode: t.Literal[True] = True,
        **extra: t.Any,
    ) -> t.NoReturn: ...

    @t.overload
    def main(
        self,
        args: cabc.Sequence[str] | None = None,
        prog_name: str | None = None,
        complete_var: str | None = None,
        standalone_mode: bool = ...,
        **extra: t.Any,
    ) -> t.Any: ...

    def main(
        self,
        args: cabc.Sequence[str] | None = None,
        prog_name: str | None = None,
        complete_var: str | None = None,
        standalone_mode: bool = True,
        windows_expand_args: bool = True,
        **extra: t.Any,
    ) -> t.Any:
        """This is the way to invoke a script with all the bells and
        whistles as a command line application.  This will always terminate
        the application after a call.  If this is not wanted, ``SystemExit``
        needs to be caught.

        This method is also available by directly calling the instance of
        a :class:`Command`.

        :param args: the arguments that should be used for parsing.  If not
                     provided, ``sys.argv[1:]`` is used.
        :param prog_name: the program name that should be used.  By default
                          the program name is constructed by taking the file
                          name from ``sys.argv[0]``.
        :param complete_var: the environment variable that controls the
                             bash completion support.  The default is
                             ``"_<prog_name>_COMPLETE"`` with prog_name in
                             uppercase.
        :param standalone_mode: the default behavior is to invoke the script
                                in standalone mode.  Click will then
                                handle exceptions and convert them into
                                error messages and the function will never
                                return but shut down the interpreter.  If
                                this is set to `False` they will be
                                propagated to the caller and the return
                                value of this function is the return value
                                of :meth:`invoke`.
        :param windows_expand_args: Expand glob patterns, user dir, and
            env vars in command line args on Windows.
        :param extra: extra keyword arguments are forwarded to the context
                      constructor.  See :class:`Context` for more information.

        .. versionchanged:: 8.0.1
            Added the ``windows_expand_args`` parameter to allow
            disabling command line arg expansion on Windows.

        .. versionchanged:: 8.0
            When taking arguments from ``sys.argv`` on Windows, glob
            patterns, user dir, and env vars are expanded.

        .. versionchanged:: 3.0
           Added the ``standalone_mode`` parameter.
        """
        if args is None:
            args = sys.argv[1:]

            if os.name == "nt" and windows_expand_args:
                args = _expand_args(args)
        else:
            args = list(args)

        if prog_name is None:
            prog_name = _detect_program_name()

        # Process shell completion requests and exit early.
        self._main_shell_completion(extra, prog_name, complete_var)

        try:
            try:
                with self.make_context(prog_name, args, **extra) as ctx:
                    rv = self.invoke(ctx)
                    if not standalone_mode:
                        return rv
                    # it's not safe to `ctx.exit(rv)` here!
                    # note that `rv` may actually contain data like "1" which
                    # has obvious effects
                    # more subtle case: `rv=[None, None]` can come out of
                    # chained commands which all returned `None` -- so it's not
                    # even always obvious that `rv` indicates success/failure
                    # by its truthiness/falsiness
                    ctx.exit()
            except (EOFError, KeyboardInterrupt) as e:
                echo(file=sys.stderr)
                raise Abort() from e
            except ClickException as e:
                if not standalone_mode:
                    raise
                e.show()
                sys.exit(e.exit_code)
            except OSError as e:
                if e.errno == errno.EPIPE:
                    sys.stdout = t.cast(t.TextIO, PacifyFlushWrapper(sys.stdout))
                    sys.stderr = t.cast(t.TextIO, PacifyFlushWrapper(sys.stderr))
                    sys.exit(1)
                else:
                    raise
        except Exit as e:
            if standalone_mode:
                sys.exit(e.exit_code)
            else:
                # in non-standalone mode, return the exit code
                # note that this is only reached if `self.invoke` above raises
                # an Exit explicitly -- thus bypassing the check there which
                # would return its result
                # the results of non-standalone execution may therefore be
                # somewhat ambiguous: if there are codepaths which lead to
                # `ctx.exit(1)` and to `return 1`, the caller won't be able to
                # tell the difference between the two
                return e.exit_code
        except Abort:
            if not standalone_mode:
                raise
            echo(_("Aborted!"), file=sys.stderr)
            sys.exit(1)

    def _main_shell_completion(
        self,
        ctx_args: cabc.MutableMapping[str, t.Any],
        prog_name: str,
        complete_var: str | None = None,
    ) -> None:
        """Check if the shell is asking for tab completion, process
        that, then exit early. Called from :meth:`main` before the
        program is invoked.

        :param prog_name: Name of the executable in the shell.
        :param complete_var: Name of the environment variable that holds
            the completion instruction. Defaults to
            ``_{PROG_NAME}_COMPLETE``.

        .. versionchanged:: 8.2.0
            Dots (``.``) in ``prog_name`` are replaced with underscores (``_``).
        """
        if complete_var is None:
            complete_name = prog_name.replace("-", "_").replace(".", "_")
            complete_var = f"_{complete_name}_COMPLETE".upper()

        instruction = os.environ.get(complete_var)

        if not instruction:
            return

        from .shell_completion import shell_complete

        rv = shell_complete(self, ctx_args, prog_name, complete_var, instruction)
        sys.exit(rv)

    def __call__(self, *args: t.Any, **kwargs: t.Any) -> t.Any:
        """Alias for :meth:`main`."""
        return self.main(*args, **kwargs)


class _FakeSubclassCheck(type):
    def __subclasscheck__(cls, subclass: type) -> bool:
        return issubclass(subclass, cls.__bases__[0])

    def __instancecheck__(cls, instance: t.Any) -> bool:
        return isinstance(instance, cls.__bases__[0])


class _BaseCommand(Command, metaclass=_FakeSubclassCheck):
    """
    .. deprecated:: 8.2
        Will be removed in Click 9.0. Use ``Command`` instead.
    """

<<<<<<< HEAD
=======
    def __init__(
        self,
        name: t.Optional[str],
        context_settings: t.Optional[t.MutableMapping[str, t.Any]] = None,
        callback: t.Optional[t.Callable[..., t.Any]] = None,
        params: t.Optional[t.List["Parameter"]] = None,
        help: t.Optional[str] = None,
        epilog: t.Optional[str] = None,
        short_help: t.Optional[str] = None,
        options_metavar: t.Optional[str] = "[OPTIONS]",
        add_help_option: bool = True,
        no_args_is_help: bool = False,
        hidden: bool = False,
        deprecated: bool = False,
    ) -> None:
        super().__init__(name, context_settings)
        #: the callback to execute when the command fires.  This might be
        #: `None` in which case nothing happens.
        self.callback = callback
        #: the list of parameters for this command in the order they
        #: should show up in the help page and execute.  Eager parameters
        #: will automatically be handled before non eager ones.
        self.params: t.List[Parameter] = params or []
        self.help = help
        self.epilog = epilog
        self.options_metavar = options_metavar
        self.short_help = short_help
        self.add_help_option = add_help_option
        self._help_option: t.Optional[HelpOption] = None
        self.no_args_is_help = no_args_is_help
        self.hidden = hidden
        self.deprecated = deprecated

    def to_info_dict(self, ctx: Context) -> t.Dict[str, t.Any]:
        info_dict = super().to_info_dict(ctx)
        info_dict.update(
            params=[param.to_info_dict() for param in self.get_params(ctx)],
            help=self.help,
            epilog=self.epilog,
            short_help=self.short_help,
            hidden=self.hidden,
            deprecated=self.deprecated,
        )
        return info_dict

    def get_usage(self, ctx: Context) -> str:
        """Formats the usage line into a string and returns it.

        Calls :meth:`format_usage` internally.
        """
        formatter = ctx.make_formatter()
        self.format_usage(ctx, formatter)
        return formatter.getvalue().rstrip("\n")

    def get_params(self, ctx: Context) -> t.List["Parameter"]:
        rv = self.params
        help_option = self.get_help_option(ctx)

        if help_option is not None:
            rv = [*rv, help_option]
>>>>>>> 4cef9665

class Group(Command):
    """A group is a command that nests other commands (or more groups).

    :param name: The name of the group command.
    :param commands: Map names to :class:`Command` objects. Can be a list, which
        will use :attr:`Command.name` as the keys.
    :param invoke_without_command: Invoke the group's callback even if a
        subcommand is not given.
    :param no_args_is_help: If no arguments are given, show the group's help and
        exit. Defaults to the opposite of ``invoke_without_command``.
    :param subcommand_metavar: How to represent the subcommand argument in help.
        The default will represent whether ``chain`` is set or not.
    :param chain: Allow passing more than one subcommand argument. After parsing
        a command's arguments, if any arguments remain another command will be
        matched, and so on.
    :param result_callback: A function to call after the group's and
        subcommand's callbacks. The value returned by the subcommand is passed.
        If ``chain`` is enabled, the value will be a list of values returned by
        all the commands. If ``invoke_without_command`` is enabled, the value
        will be the value returned by the group's callback, or an empty list if
        ``chain`` is enabled.
    :param kwargs: Other arguments passed to :class:`Command`.

    .. versionchanged:: 8.0
        The ``commands`` argument can be a list of command objects.

    .. versionchanged:: 8.2
        Merged with and replaces the ``MultiCommand`` base class.
    """

    allow_extra_args = True
    allow_interspersed_args = False

    #: If set, this is used by the group's :meth:`command` decorator
    #: as the default :class:`Command` class. This is useful to make all
    #: subcommands use a custom command class.
    #:
    #: .. versionadded:: 8.0
    command_class: type[Command] | None = None

    #: If set, this is used by the group's :meth:`group` decorator
    #: as the default :class:`Group` class. This is useful to make all
    #: subgroups use a custom group class.
    #:
    #: If set to the special value :class:`type` (literally
    #: ``group_class = type``), this group's class will be used as the
    #: default class. This makes a custom group class continue to make
    #: custom groups.
    #:
    #: .. versionadded:: 8.0
    group_class: type[Group] | type[type] | None = None
    # Literal[type] isn't valid, so use Type[type]

    def __init__(
        self,
        name: str | None = None,
        commands: cabc.MutableMapping[str, Command]
        | cabc.Sequence[Command]
        | None = None,
        invoke_without_command: bool = False,
        no_args_is_help: bool | None = None,
        subcommand_metavar: str | None = None,
        chain: bool = False,
        result_callback: t.Callable[..., t.Any] | None = None,
        **kwargs: t.Any,
    ) -> None:
        super().__init__(name, **kwargs)

<<<<<<< HEAD
        if commands is None:
            commands = {}
        elif isinstance(commands, abc.Sequence):
            commands = {c.name: c for c in commands if c.name is not None}
=======
        Unless ``add_help_option`` is ``False``.

        .. versionchanged:: 8.1.8
            The help option is now cached to avoid creating it multiple times.
        """
        help_options = self.get_help_option_names(ctx)
>>>>>>> 4cef9665

        #: The registered subcommands by their exported names.
        self.commands: cabc.MutableMapping[str, Command] = commands

<<<<<<< HEAD
        if no_args_is_help is None:
            no_args_is_help = not invoke_without_command

        self.no_args_is_help = no_args_is_help
        self.invoke_without_command = invoke_without_command
=======
        # Cache the help option object in private _help_option attribute to
        # avoid creating it multiple times. Not doing this will break the
        # callback odering by iter_params_for_processing(), which relies on
        # object comparison.
        if self._help_option is None:
            # Avoid circular import.
            from .decorators import HelpOption

            self._help_option = HelpOption(help_options)

        return self._help_option
>>>>>>> 4cef9665

        if subcommand_metavar is None:
            if chain:
                subcommand_metavar = "COMMAND1 [ARGS]... [COMMAND2 [ARGS]...]..."
            else:
                subcommand_metavar = "COMMAND [ARGS]..."

        self.subcommand_metavar = subcommand_metavar
        self.chain = chain
        # The result callback that is stored. This can be set or
        # overridden with the :func:`result_callback` decorator.
        self._result_callback = result_callback

        if self.chain:
            for param in self.params:
                if isinstance(param, Argument) and not param.required:
                    raise RuntimeError(
                        "A group in chain mode cannot have optional arguments."
                    )

    def to_info_dict(self, ctx: Context) -> dict[str, t.Any]:
        info_dict = super().to_info_dict(ctx)
        commands = {}

        for name in self.list_commands(ctx):
            command = self.get_command(ctx, name)

            if command is None:
                continue

            sub_ctx = ctx._make_sub_context(command)

            with sub_ctx.scope(cleanup=False):
                commands[name] = command.to_info_dict(sub_ctx)

        info_dict.update(commands=commands, chain=self.chain)
        return info_dict

    def add_command(self, cmd: Command, name: str | None = None) -> None:
        """Registers another :class:`Command` with this group.  If the name
        is not provided, the name of the command is used.
        """
        name = name or cmd.name
        if name is None:
            raise TypeError("Command has no name.")
        _check_nested_chain(self, name, cmd, register=True)
        self.commands[name] = cmd

    @t.overload
    def command(self, __func: t.Callable[..., t.Any]) -> Command: ...

    @t.overload
    def command(
        self, *args: t.Any, **kwargs: t.Any
    ) -> t.Callable[[t.Callable[..., t.Any]], Command]: ...

    def command(
        self, *args: t.Any, **kwargs: t.Any
    ) -> t.Callable[[t.Callable[..., t.Any]], Command] | Command:
        """A shortcut decorator for declaring and attaching a command to
        the group. This takes the same arguments as :func:`command` and
        immediately registers the created command with this group by
        calling :meth:`add_command`.

        To customize the command class used, set the
        :attr:`command_class` attribute.

        .. versionchanged:: 8.1
            This decorator can be applied without parentheses.

        .. versionchanged:: 8.0
            Added the :attr:`command_class` attribute.
        """
        from .decorators import command

        func: t.Callable[..., t.Any] | None = None

        if args and callable(args[0]):
            assert (
                len(args) == 1 and not kwargs
            ), "Use 'command(**kwargs)(callable)' to provide arguments."
            (func,) = args
            args = ()

        if self.command_class and kwargs.get("cls") is None:
            kwargs["cls"] = self.command_class

        def decorator(f: t.Callable[..., t.Any]) -> Command:
            cmd: Command = command(*args, **kwargs)(f)
            self.add_command(cmd)
            return cmd

        if func is not None:
            return decorator(func)

        return decorator

    @t.overload
    def group(self, __func: t.Callable[..., t.Any]) -> Group: ...

    @t.overload
    def group(
        self, *args: t.Any, **kwargs: t.Any
    ) -> t.Callable[[t.Callable[..., t.Any]], Group]: ...

    def group(
        self, *args: t.Any, **kwargs: t.Any
    ) -> t.Callable[[t.Callable[..., t.Any]], Group] | Group:
        """A shortcut decorator for declaring and attaching a group to
        the group. This takes the same arguments as :func:`group` and
        immediately registers the created group with this group by
        calling :meth:`add_command`.

        To customize the group class used, set the :attr:`group_class`
        attribute.

        .. versionchanged:: 8.1
            This decorator can be applied without parentheses.

        .. versionchanged:: 8.0
            Added the :attr:`group_class` attribute.
        """
        from .decorators import group

        func: t.Callable[..., t.Any] | None = None

        if args and callable(args[0]):
            assert (
                len(args) == 1 and not kwargs
            ), "Use 'group(**kwargs)(callable)' to provide arguments."
            (func,) = args
            args = ()

        if self.group_class is not None and kwargs.get("cls") is None:
            if self.group_class is type:
                kwargs["cls"] = type(self)
            else:
                kwargs["cls"] = self.group_class

        def decorator(f: t.Callable[..., t.Any]) -> Group:
            cmd: Group = group(*args, **kwargs)(f)
            self.add_command(cmd)
            return cmd

        if func is not None:
            return decorator(func)

        return decorator

    def result_callback(self, replace: bool = False) -> t.Callable[[F], F]:
        """Adds a result callback to the command.  By default if a
        result callback is already registered this will chain them but
        this can be disabled with the `replace` parameter.  The result
        callback is invoked with the return value of the subcommand
        (or the list of return values from all subcommands if chaining
        is enabled) as well as the parameters as they would be passed
        to the main callback.

        Example::

            @click.group()
            @click.option('-i', '--input', default=23)
            def cli(input):
                return 42

            @cli.result_callback()
            def process_result(result, input):
                return result + input

        :param replace: if set to `True` an already existing result
                        callback will be removed.

        .. versionchanged:: 8.0
            Renamed from ``resultcallback``.

        .. versionadded:: 3.0
        """

        def decorator(f: F) -> F:
            old_callback = self._result_callback

            if old_callback is None or replace:
                self._result_callback = f
                return f

            def function(value: t.Any, /, *args: t.Any, **kwargs: t.Any) -> t.Any:
                inner = old_callback(value, *args, **kwargs)
                return f(inner, *args, **kwargs)

            self._result_callback = rv = update_wrapper(t.cast(F, function), f)
            return rv  # type: ignore[return-value]

        return decorator

    def get_command(self, ctx: Context, cmd_name: str) -> Command | None:
        """Given a context and a command name, this returns a :class:`Command`
        object if it exists or returns ``None``.
        """
        return self.commands.get(cmd_name)

    def list_commands(self, ctx: Context) -> list[str]:
        """Returns a list of subcommand names in the order they should appear."""
        return sorted(self.commands)

    def collect_usage_pieces(self, ctx: Context) -> list[str]:
        rv = super().collect_usage_pieces(ctx)
        rv.append(self.subcommand_metavar)
        return rv

    def format_options(self, ctx: Context, formatter: HelpFormatter) -> None:
        super().format_options(ctx, formatter)
        self.format_commands(ctx, formatter)

    def format_commands(self, ctx: Context, formatter: HelpFormatter) -> None:
        """Extra format methods for multi methods that adds all the commands
        after the options.
        """
        commands = []
        for subcommand in self.list_commands(ctx):
            cmd = self.get_command(ctx, subcommand)
            # What is this, the tool lied about a command.  Ignore it
            if cmd is None:
                continue
            if cmd.hidden:
                continue

            commands.append((subcommand, cmd))

        # allow for 3 times the default spacing
        if len(commands):
            limit = formatter.width - 6 - max(len(cmd[0]) for cmd in commands)

            rows = []
            for subcommand, cmd in commands:
                help = cmd.get_short_help_str(limit)
                rows.append((subcommand, help))

            if rows:
                with formatter.section(_("Commands")):
                    formatter.write_dl(rows)

    def parse_args(self, ctx: Context, args: list[str]) -> list[str]:
        if not args and self.no_args_is_help and not ctx.resilient_parsing:
            raise NoArgsIsHelpError(ctx)

        rest = super().parse_args(ctx, args)

        if self.chain:
            ctx._protected_args = rest
            ctx.args = []
        elif rest:
            ctx._protected_args, ctx.args = rest[:1], rest[1:]

        return ctx.args

    def invoke(self, ctx: Context) -> t.Any:
        def _process_result(value: t.Any) -> t.Any:
            if self._result_callback is not None:
                value = ctx.invoke(self._result_callback, value, **ctx.params)
            return value

        if not ctx._protected_args:
            if self.invoke_without_command:
                # No subcommand was invoked, so the result callback is
                # invoked with the group return value for regular
                # groups, or an empty list for chained groups.
                with ctx:
                    rv = super().invoke(ctx)
                    return _process_result([] if self.chain else rv)
            ctx.fail(_("Missing command."))

        # Fetch args back out
        args = [*ctx._protected_args, *ctx.args]
        ctx.args = []
        ctx._protected_args = []

        # If we're not in chain mode, we only allow the invocation of a
        # single command but we also inform the current context about the
        # name of the command to invoke.
        if not self.chain:
            # Make sure the context is entered so we do not clean up
            # resources until the result processor has worked.
            with ctx:
                cmd_name, cmd, args = self.resolve_command(ctx, args)
                assert cmd is not None
                ctx.invoked_subcommand = cmd_name
                super().invoke(ctx)
                sub_ctx = cmd.make_context(cmd_name, args, parent=ctx)
                with sub_ctx:
                    return _process_result(sub_ctx.command.invoke(sub_ctx))

        # In chain mode we create the contexts step by step, but after the
        # base command has been invoked.  Because at that point we do not
        # know the subcommands yet, the invoked subcommand attribute is
        # set to ``*`` to inform the command that subcommands are executed
        # but nothing else.
        with ctx:
            ctx.invoked_subcommand = "*" if args else None
            super().invoke(ctx)

            # Otherwise we make every single context and invoke them in a
            # chain.  In that case the return value to the result processor
            # is the list of all invoked subcommand's results.
            contexts = []
            while args:
                cmd_name, cmd, args = self.resolve_command(ctx, args)
                assert cmd is not None
                sub_ctx = cmd.make_context(
                    cmd_name,
                    args,
                    parent=ctx,
                    allow_extra_args=True,
                    allow_interspersed_args=False,
                )
                contexts.append(sub_ctx)
                args, sub_ctx.args = sub_ctx.args, []

            rv = []
            for sub_ctx in contexts:
                with sub_ctx:
                    rv.append(sub_ctx.command.invoke(sub_ctx))
            return _process_result(rv)

    def resolve_command(
        self, ctx: Context, args: list[str]
    ) -> tuple[str | None, Command | None, list[str]]:
        cmd_name = make_str(args[0])
        original_cmd_name = cmd_name

        # Get the command
        cmd = self.get_command(ctx, cmd_name)

        # If we can't find the command but there is a normalization
        # function available, we try with that one.
        if cmd is None and ctx.token_normalize_func is not None:
            cmd_name = ctx.token_normalize_func(cmd_name)
            cmd = self.get_command(ctx, cmd_name)

        # If we don't find the command we want to show an error message
        # to the user that it was not provided.  However, there is
        # something else we should do: if the first argument looks like
        # an option we want to kick off parsing again for arguments to
        # resolve things like --help which now should go to the main
        # place.
        if cmd is None and not ctx.resilient_parsing:
            if _split_opt(cmd_name)[0]:
                self.parse_args(ctx, args)
            ctx.fail(_("No such command {name!r}.").format(name=original_cmd_name))
        return cmd_name if cmd else None, cmd, args[1:]

    def shell_complete(self, ctx: Context, incomplete: str) -> list[CompletionItem]:
        """Return a list of completions for the incomplete value. Looks
        at the names of options, subcommands, and chained
        multi-commands.

        :param ctx: Invocation context for this command.
        :param incomplete: Value being completed. May be empty.

        .. versionadded:: 8.0
        """
        from click.shell_completion import CompletionItem

        results = [
            CompletionItem(name, help=command.get_short_help_str())
            for name, command in _complete_visible_commands(ctx, incomplete)
        ]
        results.extend(super().shell_complete(ctx, incomplete))
        return results


class _MultiCommand(Group, metaclass=_FakeSubclassCheck):
    """
    .. deprecated:: 8.2
        Will be removed in Click 9.0. Use ``Group`` instead.
    """


class CommandCollection(Group):
    """A :class:`Group` that looks up subcommands on other groups. If a command
    is not found on this group, each registered source is checked in order.
    Parameters on a source are not added to this group, and a source's callback
    is not invoked when invoking its commands. In other words, this "flattens"
    commands in many groups into this one group.

    :param name: The name of the group command.
    :param sources: A list of :class:`Group` objects to look up commands from.
    :param kwargs: Other arguments passed to :class:`Group`.

    .. versionchanged:: 8.2
        This is a subclass of ``Group``. Commands are looked up first on this
        group, then each of its sources.
    """

    def __init__(
        self,
        name: str | None = None,
        sources: list[Group] | None = None,
        **kwargs: t.Any,
    ) -> None:
        super().__init__(name, **kwargs)
        #: The list of registered groups.
        self.sources: list[Group] = sources or []

    def add_source(self, group: Group) -> None:
        """Add a group as a source of commands."""
        self.sources.append(group)

    def get_command(self, ctx: Context, cmd_name: str) -> Command | None:
        rv = super().get_command(ctx, cmd_name)

        if rv is not None:
            return rv

        for source in self.sources:
            rv = source.get_command(ctx, cmd_name)

            if rv is not None:
                if self.chain:
                    _check_nested_chain(self, cmd_name, rv)

                return rv

        return None

    def list_commands(self, ctx: Context) -> list[str]:
        rv: set[str] = set(super().list_commands(ctx))

        for source in self.sources:
            rv.update(source.list_commands(ctx))

        return sorted(rv)


def _check_iter(value: t.Any) -> cabc.Iterator[t.Any]:
    """Check if the value is iterable but not a string. Raises a type
    error, or return an iterator over the value.
    """
    if isinstance(value, str):
        raise TypeError

    return iter(value)


class Parameter:
    r"""A parameter to a command comes in two versions: they are either
    :class:`Option`\s or :class:`Argument`\s.  Other subclasses are currently
    not supported by design as some of the internals for parsing are
    intentionally not finalized.

    Some settings are supported by both options and arguments.

    :param param_decls: the parameter declarations for this option or
                        argument.  This is a list of flags or argument
                        names.
    :param type: the type that should be used.  Either a :class:`ParamType`
                 or a Python type.  The latter is converted into the former
                 automatically if supported.
    :param required: controls if this is optional or not.
    :param default: the default value if omitted.  This can also be a callable,
                    in which case it's invoked when the default is needed
                    without any arguments.
    :param callback: A function to further process or validate the value
        after type conversion. It is called as ``f(ctx, param, value)``
        and must return the value. It is called for all sources,
        including prompts.
    :param nargs: the number of arguments to match.  If not ``1`` the return
                  value is a tuple instead of single value.  The default for
                  nargs is ``1`` (except if the type is a tuple, then it's
                  the arity of the tuple). If ``nargs=-1``, all remaining
                  parameters are collected.
    :param metavar: how the value is represented in the help page.
    :param expose_value: if this is `True` then the value is passed onwards
                         to the command callback and stored on the context,
                         otherwise it's skipped.
    :param is_eager: eager values are processed before non eager ones.  This
                     should not be set for arguments or it will inverse the
                     order of processing.
    :param envvar: a string or list of strings that are environment variables
                   that should be checked.
    :param shell_complete: A function that returns custom shell
        completions. Used instead of the param's type completion if
        given. Takes ``ctx, param, incomplete`` and must return a list
        of :class:`~click.shell_completion.CompletionItem` or a list of
        strings.
    :param deprecated: If ``True`` or non-empty string, issues a message
                        indicating that the argument is deprecated and highlights
                        its deprecation in --help. The message can be customized
                        by using a string as the value. A deprecated parameter
                        cannot be required, a ValueError will be raised otherwise.

    .. versionchanged:: 8.2.0
        Introduction of ``deprecated``.

    .. versionchanged:: 8.2
        Adding duplicate parameter names to a :class:`~click.core.Command` will
        result in a ``UserWarning`` being shown.

    .. versionchanged:: 8.2
        Adding duplicate parameter names to a :class:`~click.core.Command` will
        result in a ``UserWarning`` being shown.

    .. versionchanged:: 8.0
        ``process_value`` validates required parameters and bounded
        ``nargs``, and invokes the parameter callback before returning
        the value. This allows the callback to validate prompts.
        ``full_process_value`` is removed.

    .. versionchanged:: 8.0
        ``autocompletion`` is renamed to ``shell_complete`` and has new
        semantics described above. The old name is deprecated and will
        be removed in 8.1, until then it will be wrapped to match the
        new requirements.

    .. versionchanged:: 8.0
        For ``multiple=True, nargs>1``, the default must be a list of
        tuples.

    .. versionchanged:: 8.0
        Setting a default is no longer required for ``nargs>1``, it will
        default to ``None``. ``multiple=True`` or ``nargs=-1`` will
        default to ``()``.

    .. versionchanged:: 7.1
        Empty environment variables are ignored rather than taking the
        empty string value. This makes it possible for scripts to clear
        variables if they can't unset them.

    .. versionchanged:: 2.0
        Changed signature for parameter callback to also be passed the
        parameter. The old callback format will still work, but it will
        raise a warning to give you a chance to migrate the code easier.
    """

    param_type_name = "parameter"

    def __init__(
        self,
        param_decls: cabc.Sequence[str] | None = None,
        type: types.ParamType | t.Any | None = None,
        required: bool = False,
        default: t.Any | t.Callable[[], t.Any] | None = None,
        callback: t.Callable[[Context, Parameter, t.Any], t.Any] | None = None,
        nargs: int | None = None,
        multiple: bool = False,
        metavar: str | None = None,
        expose_value: bool = True,
        is_eager: bool = False,
        envvar: str | cabc.Sequence[str] | None = None,
        shell_complete: t.Callable[
            [Context, Parameter, str], list[CompletionItem] | list[str]
        ]
        | None = None,
        deprecated: bool | str = False,
    ) -> None:
        self.name: str | None
        self.opts: list[str]
        self.secondary_opts: list[str]
        self.name, self.opts, self.secondary_opts = self._parse_decls(
            param_decls or (), expose_value
        )
        self.type: types.ParamType = types.convert_type(type, default)

        # Default nargs to what the type tells us if we have that
        # information available.
        if nargs is None:
            if self.type.is_composite:
                nargs = self.type.arity
            else:
                nargs = 1

        self.required = required
        self.callback = callback
        self.nargs = nargs
        self.multiple = multiple
        self.expose_value = expose_value
        self.default = default
        self.is_eager = is_eager
        self.metavar = metavar
        self.envvar = envvar
        self._custom_shell_complete = shell_complete
        self.deprecated = deprecated

        if __debug__:
            if self.type.is_composite and nargs != self.type.arity:
                raise ValueError(
                    f"'nargs' must be {self.type.arity} (or None) for"
                    f" type {self.type!r}, but it was {nargs}."
                )

            # Skip no default or callable default.
            check_default = default if not callable(default) else None

            if check_default is not None:
                if multiple:
                    try:
                        # Only check the first value against nargs.
                        check_default = next(_check_iter(check_default), None)
                    except TypeError:
                        raise ValueError(
                            "'default' must be a list when 'multiple' is true."
                        ) from None

                # Can be None for multiple with empty default.
                if nargs != 1 and check_default is not None:
                    try:
                        _check_iter(check_default)
                    except TypeError:
                        if multiple:
                            message = (
                                "'default' must be a list of lists when 'multiple' is"
                                " true and 'nargs' != 1."
                            )
                        else:
                            message = "'default' must be a list when 'nargs' != 1."

                        raise ValueError(message) from None

                    if nargs > 1 and len(check_default) != nargs:
                        subject = "item length" if multiple else "length"
                        raise ValueError(
                            f"'default' {subject} must match nargs={nargs}."
                        )

            if required and deprecated:
                raise ValueError(
                    f"The {self.param_type_name} '{self.human_readable_name}' "
                    "is deprecated and still required. A deprecated "
                    f"{self.param_type_name} cannot be required."
                )

    def to_info_dict(self) -> dict[str, t.Any]:
        """Gather information that could be useful for a tool generating
        user-facing documentation.

        Use :meth:`click.Context.to_info_dict` to traverse the entire
        CLI structure.

        .. versionadded:: 8.0
        """
        return {
            "name": self.name,
            "param_type_name": self.param_type_name,
            "opts": self.opts,
            "secondary_opts": self.secondary_opts,
            "type": self.type.to_info_dict(),
            "required": self.required,
            "nargs": self.nargs,
            "multiple": self.multiple,
            "default": self.default,
            "envvar": self.envvar,
        }

    def __repr__(self) -> str:
        return f"<{self.__class__.__name__} {self.name}>"

    def _parse_decls(
        self, decls: cabc.Sequence[str], expose_value: bool
    ) -> tuple[str | None, list[str], list[str]]:
        raise NotImplementedError()

    @property
    def human_readable_name(self) -> str:
        """Returns the human readable name of this parameter.  This is the
        same as the name for options, but the metavar for arguments.
        """
        return self.name  # type: ignore

    def make_metavar(self) -> str:
        if self.metavar is not None:
            return self.metavar

        metavar = self.type.get_metavar(self)

        if metavar is None:
            metavar = self.type.name.upper()

        if self.nargs != 1:
            metavar += "..."

        return metavar

    @t.overload
    def get_default(
        self, ctx: Context, call: t.Literal[True] = True
    ) -> t.Any | None: ...

    @t.overload
    def get_default(
        self, ctx: Context, call: bool = ...
    ) -> t.Any | t.Callable[[], t.Any] | None: ...

    def get_default(
        self, ctx: Context, call: bool = True
    ) -> t.Any | t.Callable[[], t.Any] | None:
        """Get the default for the parameter. Tries
        :meth:`Context.lookup_default` first, then the local default.

        :param ctx: Current context.
        :param call: If the default is a callable, call it. Disable to
            return the callable instead.

        .. versionchanged:: 8.0.2
            Type casting is no longer performed when getting a default.

        .. versionchanged:: 8.0.1
            Type casting can fail in resilient parsing mode. Invalid
            defaults will not prevent showing help text.

        .. versionchanged:: 8.0
            Looks at ``ctx.default_map`` first.

        .. versionchanged:: 8.0
            Added the ``call`` parameter.
        """
        value = ctx.lookup_default(self.name, call=False)  # type: ignore

        if value is None:
            value = self.default

        if call and callable(value):
            value = value()

        return value

    def add_to_parser(self, parser: _OptionParser, ctx: Context) -> None:
        raise NotImplementedError()

    def consume_value(
        self, ctx: Context, opts: cabc.Mapping[str, t.Any]
    ) -> tuple[t.Any, ParameterSource]:
        value = opts.get(self.name)  # type: ignore
        source = ParameterSource.COMMANDLINE

        if value is None:
            value = self.value_from_envvar(ctx)
            source = ParameterSource.ENVIRONMENT

        if value is None:
            value = ctx.lookup_default(self.name)  # type: ignore
            source = ParameterSource.DEFAULT_MAP

        if value is None:
            value = self.get_default(ctx)
            source = ParameterSource.DEFAULT

        return value, source

    def type_cast_value(self, ctx: Context, value: t.Any) -> t.Any:
        """Convert and validate a value against the option's
        :attr:`type`, :attr:`multiple`, and :attr:`nargs`.
        """
        if value is None:
            return () if self.multiple or self.nargs == -1 else None

        def check_iter(value: t.Any) -> cabc.Iterator[t.Any]:
            try:
                return _check_iter(value)
            except TypeError:
                # This should only happen when passing in args manually,
                # the parser should construct an iterable when parsing
                # the command line.
                raise BadParameter(
                    _("Value must be an iterable."), ctx=ctx, param=self
                ) from None

        if self.nargs == 1 or self.type.is_composite:

            def convert(value: t.Any) -> t.Any:
                return self.type(value, param=self, ctx=ctx)

        elif self.nargs == -1:

            def convert(value: t.Any) -> t.Any:  # tuple[t.Any, ...]
                return tuple(self.type(x, self, ctx) for x in check_iter(value))

        else:  # nargs > 1

            def convert(value: t.Any) -> t.Any:  # tuple[t.Any, ...]
                value = tuple(check_iter(value))

                if len(value) != self.nargs:
                    raise BadParameter(
                        ngettext(
                            "Takes {nargs} values but 1 was given.",
                            "Takes {nargs} values but {len} were given.",
                            len(value),
                        ).format(nargs=self.nargs, len=len(value)),
                        ctx=ctx,
                        param=self,
                    )

                return tuple(self.type(x, self, ctx) for x in value)

        if self.multiple:
            return tuple(convert(x) for x in check_iter(value))

        return convert(value)

    def value_is_missing(self, value: t.Any) -> bool:
        if value is None:
            return True

        if (self.nargs != 1 or self.multiple) and value == ():
            return True

        return False

    def process_value(self, ctx: Context, value: t.Any) -> t.Any:
        value = self.type_cast_value(ctx, value)

        if self.required and self.value_is_missing(value):
            raise MissingParameter(ctx=ctx, param=self)

        if self.callback is not None:
            value = self.callback(ctx, self, value)

        return value

    def resolve_envvar_value(self, ctx: Context) -> str | None:
        if self.envvar is None:
            return None

        if isinstance(self.envvar, str):
            rv = os.environ.get(self.envvar)

            if rv:
                return rv
        else:
            for envvar in self.envvar:
                rv = os.environ.get(envvar)

                if rv:
                    return rv

        return None

    def value_from_envvar(self, ctx: Context) -> t.Any | None:
        rv: t.Any | None = self.resolve_envvar_value(ctx)

        if rv is not None and self.nargs != 1:
            rv = self.type.split_envvar_value(rv)

        return rv

    def handle_parse_result(
        self, ctx: Context, opts: cabc.Mapping[str, t.Any], args: list[str]
    ) -> tuple[t.Any, list[str]]:
        with augment_usage_errors(ctx, param=self):
            value, source = self.consume_value(ctx, opts)

            if (
                self.deprecated
                and value is not None
                and source
                not in (
                    ParameterSource.DEFAULT,
                    ParameterSource.DEFAULT_MAP,
                )
            ):
                extra_message = (
                    f" {self.deprecated}" if isinstance(self.deprecated, str) else ""
                )
                message = _(
                    "DeprecationWarning: The {param_type} {name!r} is deprecated."
                    "{extra_message}"
                ).format(
                    param_type=self.param_type_name,
                    name=self.human_readable_name,
                    extra_message=extra_message,
                )
                echo(style(message, fg="red"), err=True)

            ctx.set_parameter_source(self.name, source)  # type: ignore

            try:
                value = self.process_value(ctx, value)
            except Exception:
                if not ctx.resilient_parsing:
                    raise

                value = None

        if self.expose_value:
            ctx.params[self.name] = value  # type: ignore

        return value, args

    def get_help_record(self, ctx: Context) -> tuple[str, str] | None:
        pass

    def get_usage_pieces(self, ctx: Context) -> list[str]:
        return []

    def get_error_hint(self, ctx: Context) -> str:
        """Get a stringified version of the param for use in error messages to
        indicate which param caused the error.
        """
        hint_list = self.opts or [self.human_readable_name]
        return " / ".join(f"'{x}'" for x in hint_list)

    def shell_complete(self, ctx: Context, incomplete: str) -> list[CompletionItem]:
        """Return a list of completions for the incomplete value. If a
        ``shell_complete`` function was given during init, it is used.
        Otherwise, the :attr:`type`
        :meth:`~click.types.ParamType.shell_complete` function is used.

        :param ctx: Invocation context for this command.
        :param incomplete: Value being completed. May be empty.

        .. versionadded:: 8.0
        """
        if self._custom_shell_complete is not None:
            results = self._custom_shell_complete(ctx, self, incomplete)

            if results and isinstance(results[0], str):
                from click.shell_completion import CompletionItem

                results = [CompletionItem(c) for c in results]

            return t.cast("list[CompletionItem]", results)

        return self.type.shell_complete(ctx, self, incomplete)


class Option(Parameter):
    """Options are usually optional values on the command line and
    have some extra features that arguments don't have.

    All other parameters are passed onwards to the parameter constructor.

    :param show_default: Show the default value for this option in its
        help text. Values are not shown by default, unless
        :attr:`Context.show_default` is ``True``. If this value is a
        string, it shows that string in parentheses instead of the
        actual value. This is particularly useful for dynamic options.
        For single option boolean flags, the default remains hidden if
        its value is ``False``.
    :param show_envvar: Controls if an environment variable should be
        shown on the help page and error messages.
        Normally, environment variables are not shown.
    :param prompt: If set to ``True`` or a non empty string then the
        user will be prompted for input. If set to ``True`` the prompt
        will be the option name capitalized. A deprecated option cannot be
        prompted.
    :param confirmation_prompt: Prompt a second time to confirm the
        value if it was prompted for. Can be set to a string instead of
        ``True`` to customize the message.
    :param prompt_required: If set to ``False``, the user will be
        prompted for input only when the option was specified as a flag
        without a value.
    :param hide_input: If this is ``True`` then the input on the prompt
        will be hidden from the user. This is useful for password input.
    :param is_flag: forces this option to act as a flag.  The default is
                    auto detection.
    :param flag_value: which value should be used for this flag if it's
                       enabled.  This is set to a boolean automatically if
                       the option string contains a slash to mark two options.
    :param multiple: if this is set to `True` then the argument is accepted
                     multiple times and recorded.  This is similar to ``nargs``
                     in how it works but supports arbitrary number of
                     arguments.
    :param count: this flag makes an option increment an integer.
    :param allow_from_autoenv: if this is enabled then the value of this
                               parameter will be pulled from an environment
                               variable in case a prefix is defined on the
                               context.
    :param help: the help string.
    :param hidden: hide this option from help outputs.
    :param attrs: Other command arguments described in :class:`Parameter`.

    .. versionchanged:: 8.2
        ``envvar`` used with ``flag_value`` will always use the ``flag_value``,
        previously it would use the value of the environment variable.

    .. versionchanged:: 8.1
        Help text indentation is cleaned here instead of only in the
        ``@option`` decorator.

    .. versionchanged:: 8.1
        The ``show_default`` parameter overrides
        ``Context.show_default``.

    .. versionchanged:: 8.1
        The default of a single option boolean flag is not shown if the
        default value is ``False``.

    .. versionchanged:: 8.0.1
        ``type`` is detected from ``flag_value`` if given.
    """

    param_type_name = "option"

    def __init__(
        self,
        param_decls: cabc.Sequence[str] | None = None,
        show_default: bool | str | None = None,
        prompt: bool | str = False,
        confirmation_prompt: bool | str = False,
        prompt_required: bool = True,
        hide_input: bool = False,
        is_flag: bool | None = None,
        flag_value: t.Any | None = None,
        multiple: bool = False,
        count: bool = False,
        allow_from_autoenv: bool = True,
        type: types.ParamType | t.Any | None = None,
        help: str | None = None,
        hidden: bool = False,
        show_choices: bool = True,
        show_envvar: bool = False,
        deprecated: bool | str = False,
        **attrs: t.Any,
    ) -> None:
        if help:
            help = inspect.cleandoc(help)

        default_is_missing = "default" not in attrs
        super().__init__(
            param_decls, type=type, multiple=multiple, deprecated=deprecated, **attrs
        )

        if prompt is True:
            if self.name is None:
                raise TypeError("'name' is required with 'prompt=True'.")

            prompt_text: str | None = self.name.replace("_", " ").capitalize()
        elif prompt is False:
            prompt_text = None
        else:
            prompt_text = prompt

        if deprecated:
            deprecated_message = (
                f"(DEPRECATED: {deprecated})"
                if isinstance(deprecated, str)
                else "(DEPRECATED)"
            )
            help = help + deprecated_message if help is not None else deprecated_message

        self.prompt = prompt_text
        self.confirmation_prompt = confirmation_prompt
        self.prompt_required = prompt_required
        self.hide_input = hide_input
        self.hidden = hidden

        # If prompt is enabled but not required, then the option can be
        # used as a flag to indicate using prompt or flag_value.
        self._flag_needs_value = self.prompt is not None and not self.prompt_required

        if is_flag is None:
            if flag_value is not None:
                # Implicitly a flag because flag_value was set.
                is_flag = True
            elif self._flag_needs_value:
                # Not a flag, but when used as a flag it shows a prompt.
                is_flag = False
            else:
                # Implicitly a flag because flag options were given.
                is_flag = bool(self.secondary_opts)
        elif is_flag is False and not self._flag_needs_value:
            # Not a flag, and prompt is not enabled, can be used as a
            # flag if flag_value is set.
            self._flag_needs_value = flag_value is not None

        self.default: t.Any | t.Callable[[], t.Any]

        if is_flag and default_is_missing and not self.required:
            if multiple:
                self.default = ()
            else:
                self.default = False

        self.type: types.ParamType
        if is_flag and type is None:
            if flag_value is None:
                flag_value = not self.default
            # Re-guess the type from the flag value instead of the
            # default.
            self.type = types.convert_type(None, flag_value)

        self.is_flag: bool = is_flag
        self.is_bool_flag: bool = is_flag and isinstance(self.type, types.BoolParamType)
        self.flag_value: t.Any = flag_value

        # Counting
        self.count = count
        if count:
            if type is None:
                self.type = types.IntRange(min=0)
            if default_is_missing:
                self.default = 0

        self.allow_from_autoenv = allow_from_autoenv
        self.help = help
        self.show_default = show_default
        self.show_choices = show_choices
        self.show_envvar = show_envvar

        if __debug__:
            if deprecated and prompt:
                raise ValueError("`deprecated` options cannot use `prompt`.")

            if self.nargs == -1:
                raise TypeError("nargs=-1 is not supported for options.")

            if self.prompt and self.is_flag and not self.is_bool_flag:
                raise TypeError("'prompt' is not valid for non-boolean flag.")

            if not self.is_bool_flag and self.secondary_opts:
                raise TypeError("Secondary flag is not valid for non-boolean flag.")

            if self.is_bool_flag and self.hide_input and self.prompt is not None:
                raise TypeError(
                    "'prompt' with 'hide_input' is not valid for boolean flag."
                )

            if self.count:
                if self.multiple:
                    raise TypeError("'count' is not valid with 'multiple'.")

                if self.is_flag:
                    raise TypeError("'count' is not valid with 'is_flag'.")

    def to_info_dict(self) -> dict[str, t.Any]:
        info_dict = super().to_info_dict()
        info_dict.update(
            help=self.help,
            prompt=self.prompt,
            is_flag=self.is_flag,
            flag_value=self.flag_value,
            count=self.count,
            hidden=self.hidden,
        )
        return info_dict

    def get_error_hint(self, ctx: Context) -> str:
        result = super().get_error_hint(ctx)
        if self.show_envvar:
            result += f" (env var: '{self.envvar}')"
        return result

    def _parse_decls(
        self, decls: cabc.Sequence[str], expose_value: bool
    ) -> tuple[str | None, list[str], list[str]]:
        opts = []
        secondary_opts = []
        name = None
        possible_names = []

        for decl in decls:
            if decl.isidentifier():
                if name is not None:
                    raise TypeError(f"Name '{name}' defined twice")
                name = decl
            else:
                split_char = ";" if decl[:1] == "/" else "/"
                if split_char in decl:
                    first, second = decl.split(split_char, 1)
                    first = first.rstrip()
                    if first:
                        possible_names.append(_split_opt(first))
                        opts.append(first)
                    second = second.lstrip()
                    if second:
                        secondary_opts.append(second.lstrip())
                    if first == second:
                        raise ValueError(
                            f"Boolean option {decl!r} cannot use the"
                            " same flag for true/false."
                        )
                else:
                    possible_names.append(_split_opt(decl))
                    opts.append(decl)

        if name is None and possible_names:
            possible_names.sort(key=lambda x: -len(x[0]))  # group long options first
            name = possible_names[0][1].replace("-", "_").lower()
            if not name.isidentifier():
                name = None

        if name is None:
            if not expose_value:
                return None, opts, secondary_opts
            raise TypeError(
                f"Could not determine name for option with declarations {decls!r}"
            )

        if not opts and not secondary_opts:
            raise TypeError(
                f"No options defined but a name was passed ({name})."
                " Did you mean to declare an argument instead? Did"
                f" you mean to pass '--{name}'?"
            )

        return name, opts, secondary_opts

    def add_to_parser(self, parser: _OptionParser, ctx: Context) -> None:
        if self.multiple:
            action = "append"
        elif self.count:
            action = "count"
        else:
            action = "store"

        if self.is_flag:
            action = f"{action}_const"

            if self.is_bool_flag and self.secondary_opts:
                parser.add_option(
                    obj=self, opts=self.opts, dest=self.name, action=action, const=True
                )
                parser.add_option(
                    obj=self,
                    opts=self.secondary_opts,
                    dest=self.name,
                    action=action,
                    const=False,
                )
            else:
                parser.add_option(
                    obj=self,
                    opts=self.opts,
                    dest=self.name,
                    action=action,
                    const=self.flag_value,
                )
        else:
            parser.add_option(
                obj=self,
                opts=self.opts,
                dest=self.name,
                action=action,
                nargs=self.nargs,
            )

    def get_help_record(self, ctx: Context) -> tuple[str, str] | None:
        if self.hidden:
            return None

        any_prefix_is_slash = False

        def _write_opts(opts: cabc.Sequence[str]) -> str:
            nonlocal any_prefix_is_slash

            rv, any_slashes = join_options(opts)

            if any_slashes:
                any_prefix_is_slash = True

            if not self.is_flag and not self.count:
                rv += f" {self.make_metavar()}"

            return rv

        rv = [_write_opts(self.opts)]

        if self.secondary_opts:
            rv.append(_write_opts(self.secondary_opts))

        help = self.help or ""

        extra = self.get_help_extra(ctx)
        extra_items = []
        if "envvars" in extra:
            extra_items.append(
                _("env var: {var}").format(var=", ".join(extra["envvars"]))
            )
        if "default" in extra:
            extra_items.append(_("default: {default}").format(default=extra["default"]))
        if "range" in extra:
            extra_items.append(extra["range"])
        if "required" in extra:
            extra_items.append(_(extra["required"]))

        if extra_items:
            extra_str = "; ".join(extra_items)
            help = f"{help}  [{extra_str}]" if help else f"[{extra_str}]"

        return ("; " if any_prefix_is_slash else " / ").join(rv), help

    def get_help_extra(self, ctx: Context) -> types.OptionHelpExtra:
        extra: types.OptionHelpExtra = {}

        if self.show_envvar:
            envvar = self.envvar

            if envvar is None:
                if (
                    self.allow_from_autoenv
                    and ctx.auto_envvar_prefix is not None
                    and self.name is not None
                ):
                    envvar = f"{ctx.auto_envvar_prefix}_{self.name.upper()}"

            if envvar is not None:
                if isinstance(envvar, str):
                    extra["envvars"] = (envvar,)
                else:
                    extra["envvars"] = tuple(str(d) for d in envvar)

        # Temporarily enable resilient parsing to avoid type casting
        # failing for the default. Might be possible to extend this to
        # help formatting in general.
        resilient = ctx.resilient_parsing
        ctx.resilient_parsing = True

        try:
            default_value = self.get_default(ctx, call=False)
        finally:
            ctx.resilient_parsing = resilient

        show_default = False
        show_default_is_str = False

        if self.show_default is not None:
            if isinstance(self.show_default, str):
                show_default_is_str = show_default = True
            else:
                show_default = self.show_default
        elif ctx.show_default is not None:
            show_default = ctx.show_default

        if show_default_is_str or (show_default and (default_value is not None)):
            if show_default_is_str:
                default_string = f"({self.show_default})"
            elif isinstance(default_value, (list, tuple)):
                default_string = ", ".join(str(d) for d in default_value)
            elif inspect.isfunction(default_value):
                default_string = _("(dynamic)")
            elif self.is_bool_flag and self.secondary_opts:
                # For boolean flags that have distinct True/False opts,
                # use the opt without prefix instead of the value.
                default_string = _split_opt(
                    (self.opts if default_value else self.secondary_opts)[0]
                )[1]
            elif self.is_bool_flag and not self.secondary_opts and not default_value:
                default_string = ""
            elif default_value == "":
                default_string = '""'
            else:
                default_string = str(default_value)

            if default_string:
                extra["default"] = default_string

        if (
            isinstance(self.type, types._NumberRangeBase)
            # skip count with default range type
            and not (self.count and self.type.min == 0 and self.type.max is None)
        ):
            range_str = self.type._describe_range()

            if range_str:
                extra["range"] = range_str

        if self.required:
            extra["required"] = "required"

        return extra

    @t.overload
    def get_default(
        self, ctx: Context, call: t.Literal[True] = True
    ) -> t.Any | None: ...

    @t.overload
    def get_default(
        self, ctx: Context, call: bool = ...
    ) -> t.Any | t.Callable[[], t.Any] | None: ...

    def get_default(
        self, ctx: Context, call: bool = True
    ) -> t.Any | t.Callable[[], t.Any] | None:
        # If we're a non boolean flag our default is more complex because
        # we need to look at all flags in the same group to figure out
        # if we're the default one in which case we return the flag
        # value as default.
        if self.is_flag and not self.is_bool_flag:
            for param in ctx.command.params:
                if param.name == self.name and param.default:
                    return t.cast(Option, param).flag_value

            return None

        return super().get_default(ctx, call=call)

    def prompt_for_value(self, ctx: Context) -> t.Any:
        """This is an alternative flow that can be activated in the full
        value processing if a value does not exist.  It will prompt the
        user until a valid value exists and then returns the processed
        value as result.
        """
        assert self.prompt is not None

        # Calculate the default before prompting anything to be stable.
        default = self.get_default(ctx)

        # If this is a prompt for a flag we need to handle this
        # differently.
        if self.is_bool_flag:
            return confirm(self.prompt, default)

        # If show_default is set to True/False, provide this to `prompt` as well. For
        # non-bool values of `show_default`, we use `prompt`'s default behavior
        prompt_kwargs: t.Any = {}
        if isinstance(self.show_default, bool):
            prompt_kwargs["show_default"] = self.show_default

        return prompt(
            self.prompt,
            default=default,
            type=self.type,
            hide_input=self.hide_input,
            show_choices=self.show_choices,
            confirmation_prompt=self.confirmation_prompt,
            value_proc=lambda x: self.process_value(ctx, x),
            **prompt_kwargs,
        )

    def resolve_envvar_value(self, ctx: Context) -> str | None:
        rv = super().resolve_envvar_value(ctx)

        if rv is not None:
            if self.is_flag and self.flag_value:
                return str(self.flag_value)
            return rv

        if (
            self.allow_from_autoenv
            and ctx.auto_envvar_prefix is not None
            and self.name is not None
        ):
            envvar = f"{ctx.auto_envvar_prefix}_{self.name.upper()}"
            rv = os.environ.get(envvar)

            if rv:
                return rv

        return None

    def value_from_envvar(self, ctx: Context) -> t.Any | None:
        rv: t.Any | None = self.resolve_envvar_value(ctx)

        if rv is None:
            return None

        value_depth = (self.nargs != 1) + bool(self.multiple)

        if value_depth > 0:
            rv = self.type.split_envvar_value(rv)

            if self.multiple and self.nargs != 1:
                rv = batch(rv, self.nargs)

        return rv

    def consume_value(
        self, ctx: Context, opts: cabc.Mapping[str, Parameter]
    ) -> tuple[t.Any, ParameterSource]:
        value, source = super().consume_value(ctx, opts)

        # The parser will emit a sentinel value if the option can be
        # given as a flag without a value. This is different from None
        # to distinguish from the flag not being given at all.
        if value is _flag_needs_value:
            if self.prompt is not None and not ctx.resilient_parsing:
                value = self.prompt_for_value(ctx)
                source = ParameterSource.PROMPT
            else:
                value = self.flag_value
                source = ParameterSource.COMMANDLINE

        elif (
            self.multiple
            and value is not None
            and any(v is _flag_needs_value for v in value)
        ):
            value = [self.flag_value if v is _flag_needs_value else v for v in value]
            source = ParameterSource.COMMANDLINE

        # The value wasn't set, or used the param's default, prompt if
        # prompting is enabled.
        elif (
            source in {None, ParameterSource.DEFAULT}
            and self.prompt is not None
            and (self.required or self.prompt_required)
            and not ctx.resilient_parsing
        ):
            value = self.prompt_for_value(ctx)
            source = ParameterSource.PROMPT

        return value, source


class Argument(Parameter):
    """Arguments are positional parameters to a command.  They generally
    provide fewer features than options but can have infinite ``nargs``
    and are required by default.

    All parameters are passed onwards to the constructor of :class:`Parameter`.
    """

    param_type_name = "argument"

    def __init__(
        self,
        param_decls: cabc.Sequence[str],
        required: bool | None = None,
        **attrs: t.Any,
    ) -> None:
        if required is None:
            if attrs.get("default") is not None:
                required = False
            else:
                required = attrs.get("nargs", 1) > 0

        if "multiple" in attrs:
            raise TypeError("__init__() got an unexpected keyword argument 'multiple'.")

        super().__init__(param_decls, required=required, **attrs)

        if __debug__:
            if self.default is not None and self.nargs == -1:
                raise TypeError("'default' is not supported for nargs=-1.")

    @property
    def human_readable_name(self) -> str:
        if self.metavar is not None:
            return self.metavar
        return self.name.upper()  # type: ignore

    def make_metavar(self) -> str:
        if self.metavar is not None:
            return self.metavar
        var = self.type.get_metavar(self)
        if not var:
            var = self.name.upper()  # type: ignore
        if self.deprecated:
            var += "!"
        if not self.required:
            var = f"[{var}]"
        if self.nargs != 1:
            var += "..."
        return var

    def _parse_decls(
        self, decls: cabc.Sequence[str], expose_value: bool
    ) -> tuple[str | None, list[str], list[str]]:
        if not decls:
            if not expose_value:
                return None, [], []
            raise TypeError("Argument is marked as exposed, but does not have a name.")
        if len(decls) == 1:
            name = arg = decls[0]
            name = name.replace("-", "_").lower()
        else:
            raise TypeError(
                "Arguments take exactly one parameter declaration, got"
                f" {len(decls)}: {decls}."
            )
        return name, [arg], []

    def get_usage_pieces(self, ctx: Context) -> list[str]:
        return [self.make_metavar()]

    def get_error_hint(self, ctx: Context) -> str:
        return f"'{self.make_metavar()}'"

    def add_to_parser(self, parser: _OptionParser, ctx: Context) -> None:
        parser.add_argument(dest=self.name, nargs=self.nargs, obj=self)


def __getattr__(name: str) -> object:
    import warnings

    if name == "BaseCommand":
        warnings.warn(
            "'BaseCommand' is deprecated and will be removed in Click 9.0. Use"
            " 'Command' instead.",
            DeprecationWarning,
            stacklevel=2,
        )
        return _BaseCommand

    if name == "MultiCommand":
        warnings.warn(
            "'MultiCommand' is deprecated and will be removed in Click 9.0. Use"
            " 'Group' instead.",
            DeprecationWarning,
            stacklevel=2,
        )
        return _MultiCommand

    raise AttributeError(name)<|MERGE_RESOLUTION|>--- conflicted
+++ resolved
@@ -44,12 +44,7 @@
 from .utils import PacifyFlushWrapper
 
 if t.TYPE_CHECKING:
-<<<<<<< HEAD
-=======
-    import typing_extensions as te
-
     from .decorators import HelpOption
->>>>>>> 4cef9665
     from .shell_completion import CompletionItem
 
 F = t.TypeVar("F", bound="t.Callable[..., t.Any]")
@@ -119,17 +114,9 @@
 
 
 def iter_params_for_processing(
-<<<<<<< HEAD
     invocation_order: cabc.Sequence[Parameter],
     declaration_order: cabc.Sequence[Parameter],
 ) -> list[Parameter]:
-    """Given a sequence of parameters in the order as should be considered
-    for processing and an iterable of parameters that exist, this returns
-    a list in the correct order as they should be processed.
-=======
-    invocation_order: t.Sequence["Parameter"],
-    declaration_order: t.Sequence["Parameter"],
-) -> t.List["Parameter"]:
     """Returns all declared parameters in the order they should be processed.
 
     The declared parameters are re-shuffled depending on the order in which
@@ -140,7 +127,6 @@
 
     This behavior and its effect on callback evaluation is detailed at:
     https://click.palletsprojects.com/en/stable/advanced/#callback-evaluation-order
->>>>>>> 4cef9665
     """
 
     def sort_key(item: Parameter) -> tuple[bool, float]:
@@ -956,6 +942,7 @@
         self.options_metavar = options_metavar
         self.short_help = short_help
         self.add_help_option = add_help_option
+        self._help_option: HelpOption | None = None
         self.no_args_is_help = no_args_is_help
         self.hidden = hidden
         self.deprecated = deprecated
@@ -1036,25 +1023,29 @@
         return list(all_names)
 
     def get_help_option(self, ctx: Context) -> Option | None:
-        """Returns the help option object."""
+        """Returns the help option object.
+
+        Unless ``add_help_option`` is ``False``.
+
+        .. versionchanged:: 8.1.8
+            The help option is now cached to avoid creating it multiple times.
+        """
         help_options = self.get_help_option_names(ctx)
 
         if not help_options or not self.add_help_option:
             return None
 
-        def show_help(ctx: Context, param: Parameter, value: str) -> None:
-            if value and not ctx.resilient_parsing:
-                echo(ctx.get_help(), color=ctx.color)
-                ctx.exit()
-
-        return Option(
-            help_options,
-            is_flag=True,
-            is_eager=True,
-            expose_value=False,
-            callback=show_help,
-            help=_("Show this message and exit."),
-        )
+        # Cache the help option object in private _help_option attribute to
+        # avoid creating it multiple times. Not doing this will break the
+        # callback odering by iter_params_for_processing(), which relies on
+        # object comparison.
+        if self._help_option is None:
+            # Avoid circular import.
+            from .decorators import HelpOption
+
+            self._help_option = HelpOption(help_options)
+
+        return self._help_option
 
     def make_parser(self, ctx: Context) -> _OptionParser:
         """Creates the underlying option parser for this command."""
@@ -1465,69 +1456,6 @@
         Will be removed in Click 9.0. Use ``Command`` instead.
     """
 
-<<<<<<< HEAD
-=======
-    def __init__(
-        self,
-        name: t.Optional[str],
-        context_settings: t.Optional[t.MutableMapping[str, t.Any]] = None,
-        callback: t.Optional[t.Callable[..., t.Any]] = None,
-        params: t.Optional[t.List["Parameter"]] = None,
-        help: t.Optional[str] = None,
-        epilog: t.Optional[str] = None,
-        short_help: t.Optional[str] = None,
-        options_metavar: t.Optional[str] = "[OPTIONS]",
-        add_help_option: bool = True,
-        no_args_is_help: bool = False,
-        hidden: bool = False,
-        deprecated: bool = False,
-    ) -> None:
-        super().__init__(name, context_settings)
-        #: the callback to execute when the command fires.  This might be
-        #: `None` in which case nothing happens.
-        self.callback = callback
-        #: the list of parameters for this command in the order they
-        #: should show up in the help page and execute.  Eager parameters
-        #: will automatically be handled before non eager ones.
-        self.params: t.List[Parameter] = params or []
-        self.help = help
-        self.epilog = epilog
-        self.options_metavar = options_metavar
-        self.short_help = short_help
-        self.add_help_option = add_help_option
-        self._help_option: t.Optional[HelpOption] = None
-        self.no_args_is_help = no_args_is_help
-        self.hidden = hidden
-        self.deprecated = deprecated
-
-    def to_info_dict(self, ctx: Context) -> t.Dict[str, t.Any]:
-        info_dict = super().to_info_dict(ctx)
-        info_dict.update(
-            params=[param.to_info_dict() for param in self.get_params(ctx)],
-            help=self.help,
-            epilog=self.epilog,
-            short_help=self.short_help,
-            hidden=self.hidden,
-            deprecated=self.deprecated,
-        )
-        return info_dict
-
-    def get_usage(self, ctx: Context) -> str:
-        """Formats the usage line into a string and returns it.
-
-        Calls :meth:`format_usage` internally.
-        """
-        formatter = ctx.make_formatter()
-        self.format_usage(ctx, formatter)
-        return formatter.getvalue().rstrip("\n")
-
-    def get_params(self, ctx: Context) -> t.List["Parameter"]:
-        rv = self.params
-        help_option = self.get_help_option(ctx)
-
-        if help_option is not None:
-            rv = [*rv, help_option]
->>>>>>> 4cef9665
 
 class Group(Command):
     """A group is a command that nests other commands (or more groups).
@@ -1597,42 +1525,19 @@
     ) -> None:
         super().__init__(name, **kwargs)
 
-<<<<<<< HEAD
         if commands is None:
             commands = {}
         elif isinstance(commands, abc.Sequence):
             commands = {c.name: c for c in commands if c.name is not None}
-=======
-        Unless ``add_help_option`` is ``False``.
-
-        .. versionchanged:: 8.1.8
-            The help option is now cached to avoid creating it multiple times.
-        """
-        help_options = self.get_help_option_names(ctx)
->>>>>>> 4cef9665
 
         #: The registered subcommands by their exported names.
         self.commands: cabc.MutableMapping[str, Command] = commands
 
-<<<<<<< HEAD
         if no_args_is_help is None:
             no_args_is_help = not invoke_without_command
 
         self.no_args_is_help = no_args_is_help
         self.invoke_without_command = invoke_without_command
-=======
-        # Cache the help option object in private _help_option attribute to
-        # avoid creating it multiple times. Not doing this will break the
-        # callback odering by iter_params_for_processing(), which relies on
-        # object comparison.
-        if self._help_option is None:
-            # Avoid circular import.
-            from .decorators import HelpOption
-
-            self._help_option = HelpOption(help_options)
-
-        return self._help_option
->>>>>>> 4cef9665
 
         if subcommand_metavar is None:
             if chain:
