--- conflicted
+++ resolved
@@ -25,13 +25,6 @@
 click.echo(json.dumps(rv))
 """
 
-<<<<<<< HEAD
-ALLOWED_IMPORTS = set([
-    'weakref', 'os', 'struct', 'collections', 'sys', 'contextlib',
-    'functools', 'stat', 're', 'codecs', 'inspect', 'itertools', 'io',
-    'threading', 'colorama', 'errno', 'fcntl', 'datetime', 'shutil'
-])
-=======
 ALLOWED_IMPORTS = {
     "weakref",
     "os",
@@ -54,8 +47,8 @@
     "typing",
     "types",
     "gettext",
+    "shutil",
 }
->>>>>>> afc86c74
 
 if WIN:
     ALLOWED_IMPORTS.update(["ctypes", "ctypes.wintypes", "msvcrt", "time"])
