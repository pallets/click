.. currentmodule:: click

Version 8.2.2
-------------

Unreleased

-   Fix reconciliation of `default`, `flag_value` and `type` parameters for
    flag options, as well as parsing and normalization of environment variables.
    :issue:`2952` :pr:`2956`
<<<<<<< HEAD
-   Fix typing issue in ``BadParameter`` and ``MissingParameter`` exceptions for the
    parameter ``param_hint`` that did not allow for a sequence of string where the
    underlying functino ``_join_param_hints`` allows for it. :issue:`2777` :pr:`2990`
=======
-   Use the value of ``Enum`` choices to render their default value in help
    screen. Refs :issue:`2911` :pr:`3004`
-   Fix completion for the Z shell (``zsh``) for completion items containing
    colons. :issue:`2703` :pr:`2846`

>>>>>>> eaf33a95

Version 8.2.1
-------------

Released 2025-05-20

-   Fix flag value handling for flag options with a provided type. :issue:`2894`
    :issue:`2897` :pr:`2930`
-   Fix shell completion for nested groups. :issue:`2906` :pr:`2907`
-   Flush ``sys.stderr`` at the end of ``CliRunner.invoke``. :issue:`2682`
-   Fix EOF handling for stdin input in CliRunner. :issue:`2787`

Version 8.2.0
-------------

Released 2025-05-10

-   Drop support for Python 3.7, 3.8, and 3.9. :pr:`2588` :pr:`2893`
-   Use modern packaging metadata with ``pyproject.toml`` instead of ``setup.cfg``.
    :pr:`2438`
-   Use ``flit_core`` instead of ``setuptools`` as build backend. :pr:`2543`
-   Deprecate the ``__version__`` attribute. Use feature detection, or
    ``importlib.metadata.version("click")``, instead. :issue:`2598`
-   ``BaseCommand`` is deprecated. ``Command`` is the base class for all
    commands. :issue:`2589`
-   ``MultiCommand`` is deprecated. ``Group`` is the base class for all group
    commands. :issue:`2590`
-   The current parser and related classes and methods, are deprecated.
    :issue:`2205`

    -   ``OptionParser`` and the ``parser`` module, which is a modified copy of
        ``optparse`` in the standard library.
    -   ``Context.protected_args`` is unneeded. ``Context.args`` contains any
        remaining arguments while parsing.
    -   ``Parameter.add_to_parser`` (on both ``Argument`` and ``Option``) is
        unneeded. Parsing works directly without building a separate parser.
    -   ``split_arg_string`` is moved from ``parser`` to ``shell_completion``.

-   Enable deferred evaluation of annotations with
    ``from __future__ import annotations``. :pr:`2270`
-   When generating a command's name from a decorated function's name, the
    suffixes ``_command``, ``_cmd``, ``_group``, and ``_grp`` are removed.
    :issue:`2322`
-   Show the ``types.ParamType.name`` for ``types.Choice`` options within
    ``--help`` message if ``show_choices=False`` is specified.
    :issue:`2356`
-   Do not display default values in prompts when ``Option.show_default`` is
    ``False``. :pr:`2509`
-   Add ``get_help_extra`` method on ``Option`` to fetch the generated extra
    items used in ``get_help_record`` to render help text. :issue:`2516`
    :pr:`2517`
-   Keep stdout and stderr streams independent in ``CliRunner``. Always
    collect stderr output and never raise an exception. Add a new
    output stream to simulate what the user sees in its terminal. Removes
    the ``mix_stderr`` parameter in ``CliRunner``. :issue:`2522` :pr:`2523`
-   ``Option.show_envvar`` now also shows environment variable in error messages.
    :issue:`2695` :pr:`2696`
-   ``Context.close`` will be called on exit. This results in all
    ``Context.call_on_close`` callbacks and context managers added via
    ``Context.with_resource`` to be closed on exit as well. :pr:`2680`
-   Add ``ProgressBar(hidden: bool)`` to allow hiding the progressbar. :issue:`2609`
-   A ``UserWarning`` will be shown when multiple parameters attempt to use the
    same name. :issue:`2396`
-   When using ``Option.envvar`` with ``Option.flag_value``, the ``flag_value``
    will always be used instead of the value of the environment variable.
    :issue:`2746` :pr:`2788`
-   Add ``Choice.get_invalid_choice_message`` method for customizing the
    invalid choice message. :issue:`2621` :pr:`2622`
-   If help is shown because ``no_args_is_help`` is enabled (defaults to ``True``
    for groups, ``False`` for commands), the exit code is 2 instead of 0.
    :issue:`1489` :pr:`1489`
-   Contexts created during shell completion are closed properly, fixing
    a ``ResourceWarning`` when using ``click.File``. :issue:`2644` :pr:`2800`
    :pr:`2767`
-   ``click.edit(filename)`` now supports passing an iterable of filenames in
    case the editor supports editing multiple files at once. Its return type
    is now also typed: ``AnyStr`` if ``text`` is passed, otherwise ``None``.
    :issue:`2067` :pr:`2068`
-   Specialized typing of ``progressbar(length=...)`` as ``ProgressBar[int]``.
    :pr:`2630`
-   Improve ``echo_via_pager`` behaviour in face of errors.
    :issue:`2674`

    -   Terminate the pager in case a generator passed to ``echo_via_pager``
        raises an exception.
    -   Ensure to always close the pipe to the pager process and wait for it
        to terminate.
    -   ``echo_via_pager`` will not ignore ``KeyboardInterrupt`` anymore. This
        allows the user to search for future output of the generator when
        using less and then aborting the program using ctrl-c.

-   ``deprecated: bool | str`` can now be used on options and arguments. This
    previously was only available for ``Command``. The message can now also be
    customised by using a ``str`` instead of a ``bool``. :issue:`2263` :pr:`2271`

    -   ``Command.deprecated`` formatting in ``--help`` changed from
        ``(Deprecated) help`` to ``help (DEPRECATED)``.
    -   Parameters cannot be required nor prompted or an error is raised.
    -   A warning will be printed when something deprecated is used.

-   Add a ``catch_exceptions`` parameter to ``CliRunner``. If
    ``catch_exceptions`` is not passed to ``CliRunner.invoke``, the value
    from ``CliRunner`` is used. :issue:`2817` :pr:`2818`
-   ``Option.flag_value`` will no longer have a default value set based on
    ``Option.default`` if ``Option.is_flag`` is ``False``. This results in
    ``Option.default`` not needing to implement `__bool__`. :pr:`2829`
-   Incorrect ``click.edit`` typing has been corrected. :pr:`2804`
-   ``Choice`` is now generic and supports any iterable value.
    This allows you to use enums and other non-``str`` values. :pr:`2796`
    :issue:`605`
-   Fix setup of help option's defaults when using a custom class on its
    decorator. Removes ``HelpOption``. :issue:`2832` :pr:`2840`

Version 8.1.8
-------------

Released 2024-12-19

-   Fix an issue with type hints for ``click.open_file()``. :issue:`2717`
-   Fix issue where error message for invalid ``click.Path`` displays on
    multiple lines. :issue:`2697`
-   Fixed issue that prevented a default value of ``""`` from being displayed in
    the help for an option. :issue:`2500`
-   The test runner handles stripping color consistently on Windows.
    :issue:`2705`
-   Show correct value for flag default when using ``default_map``.
    :issue:`2632`
-   Fix ``click.echo(color=...)`` passing ``color`` to coloroma so it can be
    forced on Windows. :issue:`2606`.
-   More robust bash version check, fixing problem on Windows with git-bash.
    :issue:`2638`
-   Cache the help option generated by the ``help_option_names`` setting to
    respect its eagerness. :pr:`2811`
-   Replace uses of ``os.system`` with ``subprocess.Popen``. :issue:`1476`
-   Exceptions generated during a command will use the context's ``color``
    setting when being displayed. :issue:`2193`
-   Error message when defining option with invalid name is more descriptive.
    :issue:`2452`
-   Refactor code generating default ``--help`` option to deduplicate code.
    :pr:`2563`
-   Test ``CLIRunner`` resets patched ``_compat.should_strip_ansi``.
    :issue:`2732`


Version 8.1.7
-------------

Released 2023-08-17

-   Fix issue with regex flags in shell completion. :issue:`2581`
-   Bash version detection issues a warning instead of an error. :issue:`2574`
-   Fix issue with completion script for Fish shell. :issue:`2567`


Version 8.1.6
-------------

Released 2023-07-18

-   Fix an issue with type hints for ``@click.group()``. :issue:`2558`


Version 8.1.5
-------------

Released 2023-07-13

-   Fix an issue with type hints for ``@click.command()``, ``@click.option()``, and
    other decorators. Introduce typing tests. :issue:`2558`


Version 8.1.4
-------------

Released 2023-07-06

-   Replace all ``typing.Dict`` occurrences to ``typing.MutableMapping`` for
    parameter hints. :issue:`2255`
-   Improve type hinting for decorators and give all generic types parameters.
    :issue:`2398`
-   Fix return value and type signature of `shell_completion.add_completion_class`
    function. :pr:`2421`
-   Bash version detection doesn't fail on Windows. :issue:`2461`
-   Completion works if there is a dot (``.``) in the program name. :issue:`2166`
-   Improve type annotations for pyright type checker. :issue:`2268`
-   Improve responsiveness of ``click.clear()``. :issue:`2284`
-   Improve command name detection when using Shiv or PEX. :issue:`2332`
-   Avoid showing empty lines if command help text is empty. :issue:`2368`
-   ZSH completion script works when loaded from ``fpath``. :issue:`2344`.
-   ``EOFError`` and ``KeyboardInterrupt`` tracebacks are not suppressed when
    ``standalone_mode`` is disabled. :issue:`2380`
-   ``@group.command`` does not fail if the group was created with a custom
    ``command_class``. :issue:`2416`
-   ``multiple=True`` is allowed for flag options again and does not require
    setting ``default=()``. :issue:`2246, 2292, 2295`
-   Make the decorators returned by ``@argument()`` and ``@option()`` reusable when the
    ``cls`` parameter is used. :issue:`2294`
-   Don't fail when writing filenames to streams with strict errors. Replace invalid
    bytes with the replacement character (``�``). :issue:`2395`
-   Remove unnecessary attempt to detect MSYS2 environment. :issue:`2355`
-   Remove outdated and unnecessary detection of App Engine environment. :pr:`2554`
-   ``echo()`` does not fail when no streams are attached, such as with ``pythonw`` on
    Windows. :issue:`2415`
-   Argument with ``expose_value=False`` do not cause completion to fail. :issue:`2336`


Version 8.1.3
-------------

Released 2022-04-28

-   Use verbose form of ``typing.Callable`` for ``@command`` and
    ``@group``. :issue:`2255`
-   Show error when attempting to create an option with
    ``multiple=True, is_flag=True``. Use ``count`` instead.
    :issue:`2246`


Version 8.1.2
-------------

Released 2022-03-31

-   Fix error message for readable path check that was mixed up with the
    executable check. :pr:`2236`
-   Restore parameter order for ``Path``, placing the ``executable``
    parameter at the end. It is recommended to use keyword arguments
    instead of positional arguments. :issue:`2235`


Version 8.1.1
-------------

Released 2022-03-30

-   Fix an issue with decorator typing that caused type checking to
    report that a command was not callable. :issue:`2227`


Version 8.1.0
-------------

Released 2022-03-28

-   Drop support for Python 3.6. :pr:`2129`
-   Remove previously deprecated code. :pr:`2130`

    -   ``Group.resultcallback`` is renamed to ``result_callback``.
    -   ``autocompletion`` parameter to ``Command`` is renamed to
        ``shell_complete``.
    -   ``get_terminal_size`` is removed, use
        ``shutil.get_terminal_size`` instead.
    -   ``get_os_args`` is removed, use ``sys.argv[1:]`` instead.

-   Rely on :pep:`538` and :pep:`540` to handle selecting UTF-8 encoding
    instead of ASCII. Click's locale encoding detection is removed.
    :issue:`2198`
-   Single options boolean flags with ``show_default=True`` only show
    the default if it is ``True``. :issue:`1971`
-   The ``command`` and ``group`` decorators can be applied with or
    without parentheses. :issue:`1359`
-   The ``Path`` type can check whether the target is executable.
    :issue:`1961`
-   ``Command.show_default`` overrides ``Context.show_default``, instead
    of the other way around. :issue:`1963`
-   Parameter decorators and ``@group`` handles ``cls=None`` the same as
    not passing ``cls``. ``@option`` handles ``help=None`` the same as
    not passing ``help``. :issue:`#1959`
-   A flag option with ``required=True`` requires that the flag is
    passed instead of choosing the implicit default value. :issue:`1978`
-   Indentation in help text passed to ``Option`` and ``Command`` is
    cleaned the same as using the ``@option`` and ``@command``
    decorators does. A command's ``epilog`` and ``short_help`` are also
    processed. :issue:`1985`
-   Store unprocessed ``Command.help``, ``epilog`` and ``short_help``
    strings. Processing is only done when formatting help text for
    output. :issue:`2149`
-   Allow empty str input for ``prompt()`` when
    ``confirmation_prompt=True`` and ``default=""``. :issue:`2157`
-   Windows glob pattern expansion doesn't fail if a value is an invalid
    pattern. :issue:`2195`
-   It's possible to pass a list of ``params`` to ``@command``. Any
    params defined with decorators are appended to the passed params.
    :issue:`2131`.
-   ``@command`` decorator is annotated as returning the correct type if
    a ``cls`` argument is used. :issue:`2211`
-   A ``Group`` with ``invoke_without_command=True`` and ``chain=False``
    will invoke its result callback with the group function's return
    value. :issue:`2124`
-   ``to_info_dict`` will not fail if a ``ParamType`` doesn't define a
    ``name``. :issue:`2168`
-   Shell completion prioritizes option values with option prefixes over
    new options. :issue:`2040`
-   Options that get an environment variable value using
    ``autoenvvar_prefix`` treat an empty value as ``None``, consistent
    with a direct ``envvar``. :issue:`2146`


Version 8.0.4
-------------

Released 2022-02-18

-   ``open_file`` recognizes ``Path("-")`` as a standard stream, the
    same as the string ``"-"``. :issue:`2106`
-   The ``option`` and ``argument`` decorators preserve the type
    annotation of the decorated function. :pr:`2155`
-   A callable default value can customize its help text by overriding
    ``__str__`` instead of always showing ``(dynamic)``. :issue:`2099`
-   Fix a typo in the Bash completion script that affected file and
    directory completion. If this script was generated by a previous
    version, it should be regenerated. :issue:`2163`
-   Fix typing for ``echo`` and ``secho`` file argument.
    :issue:`2174, 2185`


Version 8.0.3
-------------

Released 2021-10-10

-   Fix issue with ``Path(resolve_path=True)`` type creating invalid
    paths. :issue:`2088`
-   Importing ``readline`` does not cause the ``confirm()`` prompt to
    disappear when pressing backspace. :issue:`2092`
-   Any default values injected by ``invoke()`` are cast to the
    corresponding parameter's type. :issue:`2089, 2090`


Version 8.0.2
-------------

Released 2021-10-08

-   ``is_bool_flag`` is not set to ``True`` if ``is_flag`` is ``False``.
    :issue:`1925`
-   Bash version detection is locale independent. :issue:`1940`
-   Empty ``default`` value is not shown for ``multiple=True``.
    :issue:`1969`
-   Fix shell completion for arguments that start with a forward slash
    such as absolute file paths. :issue:`1929`
-   ``Path`` type with ``resolve_path=True`` resolves relative symlinks
    to be relative to the containing directory. :issue:`1921`
-   Completion does not skip Python's resource cleanup when exiting,
    avoiding some unexpected warning output. :issue:`1738, 2017`
-   Fix type annotation for ``type`` argument in ``prompt`` function.
    :issue:`2062`
-   Fix overline and italic styles, which were incorrectly added when
    adding underline. :pr:`2058`
-   An option with ``count=True`` will not show "[x>=0]" in help text.
    :issue:`2072`
-   Default values are not cast to the parameter type twice during
    processing. :issue:`2085`
-   Options with ``multiple`` and ``flag_value`` use the flag value
    instead of leaving an internal placeholder. :issue:`2001`


Version 8.0.1
-------------

Released 2021-05-19

-   Mark top-level names as exported so type checking understand imports
    in user projects. :issue:`1879`
-   Annotate ``Context.obj`` as ``Any`` so type checking allows all
    operations on the arbitrary object. :issue:`1885`
-   Fix some types that weren't available in Python 3.6.0. :issue:`1882`
-   Fix type checking for iterating over ``ProgressBar`` object.
    :issue:`1892`
-   The ``importlib_metadata`` backport package is installed on Python <
    3.8. :issue:`1889`
-   Arguments with ``nargs=-1`` only use env var value if no command
    line values are given. :issue:`1903`
-   Flag options guess their type from ``flag_value`` if given, like
    regular options do from ``default``. :issue:`1886`
-   Added documentation that custom parameter types may be passed
    already valid values in addition to strings. :issue:`1898`
-   Resolving commands returns the name that was given, not
    ``command.name``, fixing an unintended change to help text and
    ``default_map`` lookups. When using patterns like ``AliasedGroup``,
    override ``resolve_command`` to change the name that is returned if
    needed. :issue:`1895`
-   If a default value is invalid, it does not prevent showing help
    text. :issue:`1889`
-   Pass ``windows_expand_args=False`` when calling the main command to
    disable pattern expansion on Windows. There is no way to escape
    patterns in CMD, so if the program needs to pass them on as-is then
    expansion must be disabled. :issue:`1901`


Version 8.0.0
-------------

Released 2021-05-11

-   Drop support for Python 2 and 3.5.
-   Colorama is always installed on Windows in order to provide style
    and color support. :pr:`1784`
-   Adds a repr to Command, showing the command name for friendlier
    debugging. :issue:`1267`, :pr:`1295`
-   Add support for distinguishing the source of a command line
    parameter. :issue:`1264`, :pr:`1329`
-   Add an optional parameter to ``ProgressBar.update`` to set the
    ``current_item``. :issue:`1226`, :pr:`1332`
-   ``version_option`` uses ``importlib.metadata`` (or the
    ``importlib_metadata`` backport) instead of ``pkg_resources``. The
    version is detected based on the package name, not the entry point
    name. The Python package name must match the installed package
    name, or be passed with ``package_name=``. :issue:`1582`
-   If validation fails for a prompt with ``hide_input=True``, the value
    is not shown in the error message. :issue:`1460`
-   An ``IntRange`` or ``FloatRange`` option shows the accepted range in
    its help text. :issue:`1525`, :pr:`1303`
-   ``IntRange`` and ``FloatRange`` bounds can be open (``<``) instead
    of closed (``<=``) by setting ``min_open`` and ``max_open``. Error
    messages have changed to reflect this. :issue:`1100`
-   An option defined with duplicate flag names (``"--foo/--foo"``)
    raises a ``ValueError``. :issue:`1465`
-   ``echo()`` will not fail when using pytest's ``capsys`` fixture on
    Windows. :issue:`1590`
-   Resolving commands returns the canonical command name instead of the
    matched name. This makes behavior such as help text and
    ``Context.invoked_subcommand`` consistent when using patterns like
    ``AliasedGroup``. :issue:`1422`
-   The ``BOOL`` type accepts the values "on" and "off". :issue:`1629`
-   A ``Group`` with ``invoke_without_command=True`` will always invoke
    its result callback. :issue:`1178`
-   ``nargs == -1`` and ``nargs > 1`` is parsed and validated for
    values from environment variables and defaults. :issue:`729`
-   Detect the program name when executing a module or package with
    ``python -m name``. :issue:`1603`
-   Include required parent arguments in help synopsis of subcommands.
    :issue:`1475`
-   Help for boolean flags with ``show_default=True`` shows the flag
    name instead of ``True`` or ``False``. :issue:`1538`
-   Non-string objects passed to ``style()`` and ``secho()`` will be
    converted to string. :pr:`1146`
-   ``edit(require_save=True)`` will detect saves for editors that exit
    very fast on filesystems with 1 second resolution. :pr:`1050`
-   New class attributes make it easier to use custom core objects
    throughout an entire application. :pr:`938`

    -   ``Command.context_class`` controls the context created when
        running the command.
    -   ``Context.invoke`` creates new contexts of the same type, so a
        custom type will persist to invoked subcommands.
    -   ``Context.formatter_class`` controls the formatter used to
        generate help and usage.
    -   ``Group.command_class`` changes the default type for
        subcommands with ``@group.command()``.
    -   ``Group.group_class`` changes the default type for subgroups
        with ``@group.group()``. Setting it to ``type`` will create
        subgroups of the same type as the group itself.
    -   Core objects use ``super()`` consistently for better support of
        subclassing.

-   Use ``Context.with_resource()`` to manage resources that would
    normally be used in a ``with`` statement, allowing them to be used
    across subcommands and callbacks, then cleaned up when the context
    ends. :pr:`1191`
-   The result object returned by the test runner's ``invoke()`` method
    has a ``return_value`` attribute with the value returned by the
    invoked command. :pr:`1312`
-   Required arguments with the ``Choice`` type show the choices in
    curly braces to indicate that one is required (``{a|b|c}``).
    :issue:`1272`
-   If only a name is passed to ``option()``, Click suggests renaming it
    to ``--name``. :pr:`1355`
-   A context's ``show_default`` parameter defaults to the value from
    the parent context. :issue:`1565`
-   ``click.style()`` can output 256 and RGB color codes. Most modern
    terminals support these codes. :pr:`1429`
-   When using ``CliRunner.invoke()``, the replaced ``stdin`` file has
    ``name`` and ``mode`` attributes. This lets ``File`` options with
    the ``-`` value match non-testing behavior. :issue:`1064`
-   When creating a ``Group``, allow passing a list of commands instead
    of a dict. :issue:`1339`
-   When a long option name isn't valid, use ``difflib`` to make better
    suggestions for possible corrections. :issue:`1446`
-   Core objects have a ``to_info_dict()`` method. This gathers
    information about the object's structure that could be useful for a
    tool generating user-facing documentation. To get the structure of
    an entire CLI, use ``Context(cli).to_info_dict()``. :issue:`461`
-   Redesign the shell completion system. :issue:`1484`, :pr:`1622`

    -   Support Bash >= 4.4, Zsh, and Fish, with the ability for
        extensions to add support for other shells.
    -   Allow commands, groups, parameters, and types to override their
        completions suggestions.
    -   Groups complete the names commands were registered with, which
        can differ from the name they were created with.
    -   The ``autocompletion`` parameter for options and arguments is
        renamed to ``shell_complete``. The function must take
        ``ctx, param, incomplete``, must do matching rather than return
        all values, and must return a list of strings or a list of
        ``CompletionItem``. The old name and behavior is deprecated and
        will be removed in 8.1.
    -   The env var values used to start completion have changed order.
        The shell now comes first, such as ``{shell}_source`` rather
        than ``source_{shell}``, and is always required.

-   Completion correctly parses command line strings with incomplete
    quoting or escape sequences. :issue:`1708`
-   Extra context settings (``obj=...``, etc.) are passed on to the
    completion system. :issue:`942`
-   Include ``--help`` option in completion. :pr:`1504`
-   ``ParameterSource`` is an ``enum.Enum`` subclass. :issue:`1530`
-   Boolean and UUID types strip surrounding space before converting.
    :issue:`1605`
-   Adjusted error message from parameter type validation to be more
    consistent. Quotes are used to distinguish the invalid value.
    :issue:`1605`
-   The default value for a parameter with ``nargs`` > 1 and
    ``multiple=True`` must be a list of tuples. :issue:`1649`
-   When getting the value for a parameter, the default is tried in the
    same section as other sources to ensure consistent processing.
    :issue:`1649`
-   All parameter types accept a value that is already the correct type.
    :issue:`1649`
-   For shell completion, an argument is considered incomplete if its
    value did not come from the command line args. :issue:`1649`
-   Added ``ParameterSource.PROMPT`` to track parameter values that were
    prompted for. :issue:`1649`
-   Options with ``nargs`` > 1 no longer raise an error if a default is
    not given. Parameters with ``nargs`` > 1 default to ``None``, and
    parameters with ``multiple=True`` or ``nargs=-1`` default to an
    empty tuple. :issue:`472`
-   Handle empty env vars as though the option were not passed. This
    extends the change introduced in 7.1 to be consistent in more cases.
    :issue:`1285`
-   ``Parameter.get_default()`` checks ``Context.default_map`` to
    handle overrides consistently in help text, ``invoke()``, and
    prompts. :issue:`1548`
-   Add ``prompt_required`` param to ``Option``. When set to ``False``,
    the user will only be prompted for an input if no value was passed.
    :issue:`736`
-   Providing the value to an option can be made optional through
    ``is_flag=False``, and the value can instead be prompted for or
    passed in as a default value.
    :issue:`549, 736, 764, 921, 1015, 1618`
-   Fix formatting when ``Command.options_metavar`` is empty. :pr:`1551`
-   Revert adding space between option help text that wraps.
    :issue:`1831`
-   The default value passed to ``prompt`` will be cast to the correct
    type like an input value would be. :pr:`1517`
-   Automatically generated short help messages will stop at the first
    ending of a phrase or double linebreak. :issue:`1082`
-   Skip progress bar render steps for efficiency with very fast
    iterators by setting ``update_min_steps``. :issue:`676`
-   Respect ``case_sensitive=False`` when doing shell completion for
    ``Choice`` :issue:`1692`
-   Use ``mkstemp()`` instead of ``mktemp()`` in pager implementation.
    :issue:`1752`
-   If ``Option.show_default`` is a string, it is displayed even if
    ``default`` is ``None``. :issue:`1732`
-   ``click.get_terminal_size()`` is deprecated and will be removed in
    8.1. Use :func:`shutil.get_terminal_size` instead. :issue:`1736`
-   Control the location of the temporary directory created by
    ``CLIRunner.isolated_filesystem`` by passing ``temp_dir``. A custom
    directory will not be removed automatically. :issue:`395`
-   ``click.confirm()`` will prompt until input is given if called with
    ``default=None``. :issue:`1381`
-   Option prompts validate the value with the option's callback in
    addition to its type. :issue:`457`
-   ``confirmation_prompt`` can be set to a custom string. :issue:`723`
-   Allow styled output in Jupyter on Windows. :issue:`1271`
-   ``style()`` supports the ``strikethrough``, ``italic``, and
    ``overline`` styles. :issue:`805, 1821`
-   Multiline marker is removed from short help text. :issue:`1597`
-   Restore progress bar behavior of echoing only the label if the file
    is not a TTY. :issue:`1138`
-   Progress bar output is shown even if execution time is less than 0.5
    seconds. :issue:`1648`
-   Progress bar ``item_show_func`` shows the current item, not the
    previous item. :issue:`1353`
-   The ``Path`` param type can be passed ``path_type=pathlib.Path`` to
    return a path object instead of a string. :issue:`405`
-   ``TypeError`` is raised when parameter with ``multiple=True`` or
    ``nargs > 1`` has non-iterable default. :issue:`1749`
-   Add a ``pass_meta_key`` decorator for passing a key from
    ``Context.meta``. This is useful for extensions using ``meta`` to
    store information. :issue:`1739`
-   ``Path`` ``resolve_path`` resolves symlinks on Windows Python < 3.8.
    :issue:`1813`
-   Command deprecation notice appears at the start of the help text, as
    well as in the short help. The notice is not in all caps.
    :issue:`1791`
-   When taking arguments from ``sys.argv`` on Windows, glob patterns,
    user dir, and env vars are expanded. :issue:`1096`
-   Marked messages shown by the CLI with ``gettext()`` to allow
    applications to translate Click's built-in strings. :issue:`303`
-   Writing invalid characters  to ``stderr`` when using the test runner
    does not raise a ``UnicodeEncodeError``. :issue:`848`
-   Fix an issue where ``readline`` would clear the entire ``prompt()``
    line instead of only the input when pressing backspace. :issue:`665`
-   Add all kwargs passed to ``Context.invoke()`` to ``ctx.params``.
    Fixes an inconsistency when nesting ``Context.forward()`` calls.
    :issue:`1568`
-   The ``MultiCommand.resultcallback`` decorator is renamed to
    ``result_callback``. The old name is deprecated. :issue:`1160`
-   Fix issues with ``CliRunner`` output when using ``echo_stdin=True``.
    :issue:`1101`
-   Fix a bug of ``click.utils.make_default_short_help`` for which the
    returned string could be as long as ``max_width + 3``. :issue:`1849`
-   When defining a parameter, ``default`` is validated with
    ``multiple`` and ``nargs``. More validation is done for values being
    processed as well. :issue:`1806`
-   ``HelpFormatter.write_text`` uses the full line width when wrapping
    text. :issue:`1871`


Version 7.1.2
-------------

Released 2020-04-27

-   Revert applying shell quoting to commands for ``echo_with_pager``
    and ``edit``. This was intended to allows spaces in commands, but
    caused issues if the string was actually a command and arguments, or
    on Windows. Instead, the string must be quoted manually as it should
    appear on the command line. :issue:`1514`


Version 7.1.1
-------------

Released 2020-03-09

-   Fix ``ClickException`` output going to stdout instead of stderr.
    :issue:`1495`


Version 7.1
-----------

Released 2020-03-09

-   Fix PyPI package name, "click" is lowercase again.
-   Fix link in ``unicode_literals`` error message. :pr:`1151`
-   Add support for colored output on UNIX Jupyter notebooks.
    :issue:`1185`
-   Operations that strip ANSI controls will strip the cursor hide/show
    sequences. :issue:`1216`
-   Remove unused compat shim for ``bytes``. :pr:`1195`
-   Expand testing around termui, especially getchar on Windows.
    :issue:`1116`
-   Fix output on Windows Python 2.7 built with MSVC 14. :pr:`1342`
-   Fix ``OSError`` when running in MSYS2. :issue:`1338`
-   Fix ``OSError`` when redirecting to ``NUL`` stream on Windows.
    :issue:`1065`
-   Fix memory leak when parsing Unicode arguments on Windows.
    :issue:`1136`
-   Fix error in new AppEngine environments. :issue:`1462`
-   Always return one of the passed choices for ``click.Choice``
    :issue:`1277`, :pr:`1318`
-   Add ``no_args_is_help`` option to ``click.Command``, defaults to
    False :pr:`1167`
-   Add ``show_default`` parameter to ``Context`` to enable showing
    defaults globally. :issue:`1018`
-   Handle ``env MYPATH=''`` as though the option were not passed.
    :issue:`1196`
-   It is once again possible to call ``next(bar)`` on an active
    progress bar instance. :issue:`1125`
-   ``open_file`` with ``atomic=True`` retains permissions of existing
    files and respects the current umask for new files. :issue:`1376`
-   When using the test ``CliRunner`` with ``mix_stderr=False``, if
    ``result.stderr`` is empty it will not raise a ``ValueError``.
    :issue:`1193`
-   Remove the unused ``mix_stderr`` parameter from
    ``CliRunner.invoke``. :issue:`1435`
-   Fix ``TypeError`` raised when using bool flags and specifying
    ``type=bool``. :issue:`1287`
-   Newlines in option help text are replaced with spaces before
    re-wrapping to avoid uneven line breaks. :issue:`834`
-   ``MissingParameter`` exceptions are printable in the Python
    interpreter. :issue:`1139`
-   Fix how default values for file-type options are shown during
    prompts. :issue:`914`
-   Fix environment variable automatic generation for commands
    containing ``-``. :issue:`1253`
-   Option help text replaces newlines with spaces when rewrapping, but
    preserves paragraph breaks, fixing multiline formatting.
    :issue:`834, 1066, 1397`
-   Option help text that is wrapped adds an extra newline at the end to
    distinguish it from the next option. :issue:`1075`
-   Consider ``sensible-editor`` when determining the editor to use for
    ``click.edit()``. :pr:`1469`
-   Arguments to system calls such as the executable path passed to
    ``click.edit`` can contains spaces. :pr:`1470`
-   Add ZSH completion autoloading and error handling. :issue:`1348`
-   Add a repr to ``Command``, ``Group``, ``Option``, and ``Argument``,
    showing the name for friendlier debugging. :issue:`1267`
-   Completion doesn't consider option names if a value starts with
    ``-`` after the ``--`` separator. :issue:`1247`
-   ZSH completion escapes special characters in values. :pr:`1418`
-   Add completion support for Fish shell. :pr:`1423`
-   Decoding bytes option values falls back to UTF-8 in more cases.
    :pr:`1468`
-   Make the warning about old 2-arg parameter callbacks a deprecation
    warning, to be removed in 8.0. This has been a warning since Click
    2.0. :pr:`1492`
-   Adjust error messages to standardize the types of quotes used so
    they match error messages from Python.


Version 7.0
-----------

Released 2018-09-25

-   Drop support for Python 2.6 and 3.3. :pr:`967, 976`
-   Wrap ``click.Choice``'s missing message. :issue:`202`, :pr:`1000`
-   Add native ZSH autocompletion support. :issue:`323`, :pr:`865`
-   Document that ANSI color info isn't parsed from bytearrays in Python
    2. :issue:`334`
-   Document byte-stripping behavior of ``CliRunner``. :issue:`334`,
    :pr:`1010`
-   Usage errors now hint at the ``--help`` option. :issue:`393`,
    :pr:`557`
-   Implement streaming pager. :issue:`409`, :pr:`889`
-   Extract bar formatting to its own method. :pr:`414`
-   Add ``DateTime`` type for converting input in given date time
    formats. :pr:`423`
-   ``secho``'s first argument can now be ``None``, like in ``echo``.
    :pr:`424`
-   Fixes a ``ZeroDivisionError`` in ``ProgressBar.make_step``, when the
    arg passed to the first call of ``ProgressBar.update`` is 0.
    :issue:`447`, :pr:`1012`
-   Show progressbar only if total execution time is visible. :pr:`487`
-   Added the ability to hide commands and options from help. :pr:`500`
-   Document that options can be ``required=True``. :issue:`514`,
    :pr:`1022`
-   Non-standalone calls to ``Context.exit`` return the exit code,
    rather than calling ``sys.exit``. :issue:`667`, :pr:`533, 1098`
-   ``click.getchar()`` returns Unicode in Python 3 on Windows,
    consistent with other platforms. :issue:`537, 821, 822, 1088`,
    :pr:`1108`
-   Added ``FloatRange`` type. :pr:`538, 553`
-   Added support for bash completion of ``type=click.Choice`` for
    ``Options`` and ``Arguments``. :issue:`535`, :pr:`681`
-   Only allow one positional arg for ``Argument`` parameter
    declaration. :issue:`568, 574`, :pr:`1014`
-   Add ``case_sensitive=False`` as an option to Choice. :issue:`569`
-   ``click.getchar()`` correctly raises ``KeyboardInterrupt`` on "^C"
    and ``EOFError`` on "^D" on Linux. :issue:`583`, :pr:`1115`
-   Fix encoding issue with ``click.getchar(echo=True)`` on Linux.
    :pr:`1115`
-   ``param_hint`` in errors now derived from param itself.
    :issue:`598, 704`, :pr:`709`
-   Add a test that ensures that when an argument is formatted into a
    usage error, its metavar is used, not its name. :pr:`612`
-   Allow setting ``prog_name`` as extra in ``CliRunner.invoke``.
    :issue:`616`, :pr:`999`
-   Help text taken from docstrings truncates at the ``\f`` form feed
    character, useful for hiding Sphinx-style parameter documentation.
    :pr:`629, 1091`
-   ``launch`` now works properly under Cygwin. :pr:`650`
-   Update progress after iteration. :issue:`651`, :pr:`706`
-   ``CliRunner.invoke`` now may receive ``args`` as a string
    representing a Unix shell command. :pr:`664`
-   Make ``Argument.make_metavar()`` default to type metavar. :pr:`675`
-   Add documentation for ``ignore_unknown_options``. :pr:`684`
-   Add bright colors support for ``click.style`` and fix the reset
    option for parameters ``fg`` and ``bg``. :issue:`703`, :pr:`809`
-   Add ``show_envvar`` for showing environment variables in help.
    :pr:`710`
-   Avoid ``BrokenPipeError`` during interpreter shutdown when stdout or
    stderr is a closed pipe. :issue:`712`, :pr:`1106`
-   Document customizing option names. :issue:`725`, :pr:`1016`
-   Disable ``sys._getframes()`` on Python interpreters that don't
    support it. :pr:`728`
-   Fix bug in test runner when calling ``sys.exit`` with ``None``.
    :pr:`739`
-   Clarify documentation on command line options. :issue:`741`,
    :pr:`1003`
-   Fix crash on Windows console. :issue:`744`
-   Fix bug that caused bash completion to give improper completions on
    chained commands. :issue:`754`, :pr:`774`
-   Added support for dynamic bash completion from a user-supplied
    callback. :pr:`755`
-   Added support for bash completions containing spaces. :pr:`773`
-   Allow autocompletion function to determine whether or not to return
    completions that start with the incomplete argument. :issue:`790`,
    :pr:`806`
-   Fix option naming routine to match documentation and be
    deterministic. :issue:`793`, :pr:`794`
-   Fix path validation bug. :issue:`795`, :pr:`1020`
-   Add test and documentation for ``Option`` naming: functionality.
    :pr:`799`
-   Update doc to match arg name for ``path_type``. :pr:`801`
-   Raw strings added so correct escaping occurs. :pr:`807`
-   Fix 16k character limit of ``click.echo`` on Windows. :issue:`816`,
    :pr:`819`
-   Overcome 64k character limit when writing to binary stream on
    Windows 7. :issue:`825`, :pr:`830`
-   Add bool conversion for "t" and "f". :pr:`842`
-   ``NoSuchOption`` errors take ``ctx`` so that ``--help`` hint gets
    printed in error output. :pr:`860`
-   Fixed the behavior of Click error messages with regards to Unicode
    on 2.x and 3.x. Message is now always Unicode and the str and
    Unicode special methods work as you expect on that platform.
    :issue:`862`
-   Progress bar now uses stderr by default. :pr:`863`
-   Add support for auto-completion documentation. :issue:`866`,
    :pr:`869`
-   Allow ``CliRunner`` to separate stdout and stderr. :pr:`868`
-   Fix variable precedence. :issue:`873`, :pr:`874`
-   Fix invalid escape sequences. :pr:`877`
-   Fix ``ResourceWarning`` that occurs during some tests. :pr:`878`
-   When detecting a misconfigured locale, don't fail if the ``locale``
    command fails. :pr:`880`
-   Add ``case_sensitive=False`` as an option to ``Choice`` types.
    :pr:`887`
-   Force stdout/stderr writable. This works around issues with badly
    patched standard streams like those from Jupyter. :pr:`918`
-   Fix completion of subcommand options after last argument
    :issue:`919`, :pr:`930`
-   ``_AtomicFile`` now uses the ``realpath`` of the original filename
    so that changing the working directory does not affect it. :pr:`920`
-   Fix incorrect completions when defaults are present :issue:`925`,
    :pr:`930`
-   Add copy option attrs so that custom classes can be re-used.
    :issue:`926`, :pr:`994`
-   "x" and "a" file modes now use stdout when file is ``"-"``.
    :pr:`929`
-   Fix missing comma in ``__all__`` list. :pr:`935`
-   Clarify how parameters are named. :issue:`949`, :pr:`1009`
-   Stdout is now automatically set to non blocking. :pr:`954`
-   Do not set options twice. :pr:`962`
-   Move ``fcntl`` import. :pr:`965`
-   Fix Google App Engine ``ImportError``. :pr:`995`
-   Better handling of help text for dynamic default option values.
    :pr:`996`
-   Fix ``get_winter_size()`` so it correctly returns ``(0,0)``.
    :pr:`997`
-   Add test case checking for custom param type. :pr:`1001`
-   Allow short width to address cmd formatting. :pr:`1002`
-   Add details about Python version support. :pr:`1004`
-   Added deprecation flag to commands. :pr:`1005`
-   Fixed issues where ``fd`` was undefined. :pr:`1007`
-   Fix formatting for short help. :pr:`1008`
-   Document how ``auto_envvar_prefix`` works with command groups.
    :pr:`1011`
-   Don't add newlines by default for progress bars. :pr:`1013`
-   Use Python sorting order for ZSH completions. :issue:`1047`,
    :pr:`1059`
-   Document that parameter names are converted to lowercase by default.
    :pr:`1055`
-   Subcommands that are named by the function now automatically have
    the underscore replaced with a dash. If you register a function
    named ``my_command`` it becomes ``my-command`` in the command line
    interface.
-   Hide hidden commands and options from completion. :issue:`1058`,
    :pr:`1061`
-   Fix absolute import blocking Click from being vendored into a
    project on Windows. :issue:`1068`, :pr:`1069`
-   Fix issue where a lowercase ``auto_envvar_prefix`` would not be
    converted to uppercase. :pr:`1105`


Version 6.7
-----------

Released 2017-01-06

-   Make ``click.progressbar`` work with ``codecs.open`` files.
    :pr:`637`
-   Fix bug in bash completion with nested subcommands. :pr:`639`
-   Fix test runner not saving caller env correctly. :pr:`644`
-   Fix handling of SIGPIPE. :pr:`62`
-   Deal with broken Windows environments such as Google App Engine's.
    :issue:`711`


Version 6.6
-----------

Released 2016-04-04

-   Fix bug in ``click.Path`` where it would crash when passed a ``-``.
    :issue:`551`


Version 6.4
-----------

Released 2016-03-24

-   Fix bug in bash completion where click would discard one or more
    trailing arguments. :issue:`471`


Version 6.3
-----------

Released 2016-02-22

-   Fix argument checks for interpreter invoke with ``-m`` and ``-c`` on
    Windows.
-   Fixed a bug that cased locale detection to error out on Python 3.


Version 6.2
-----------

Released 2015-11-27

-   Correct fix for hidden progress bars.


Version 6.1
-----------

Released 2015-11-27

-   Resolved an issue with invisible progress bars no longer rendering.
-   Disable chain commands with subcommands as they were inherently
    broken.
-   Fix ``MissingParameter`` not working without parameters passed.


Version 6.0
-----------

Released 2015-11-24, codename "pow pow"

-   Optimized the progressbar rendering to not render when it did not
    actually change.
-   Explicitly disallow ``nargs=-1`` with a set default.
-   The context is now closed before it's popped from the stack.
-   Added support for short aliases for the false flag on toggles.
-   Click will now attempt to aid you with debugging locale errors
    better by listing with the help of the OS what locales are
    available.
-   Click used to return byte strings on Python 2 in some unit-testing
    situations. This has been fixed to correctly return unicode strings
    now.
-   For Windows users on Python 2, Click will now handle Unicode more
    correctly handle Unicode coming in from the system. This also has
    the disappointing side effect that filenames will now be always
    unicode by default in the ``Path`` type which means that this can
    introduce small bugs for code not aware of this.
-   Added a ``type`` parameter to ``Path`` to force a specific string
    type on the value.
-   For users running Python on Windows the ``echo`` and ``prompt``
    functions now work with full unicode functionality in the Python
    windows console by emulating an output stream. This also applies to
    getting the virtual output and input streams via
    ``click.get_text_stream(...)``.
-   Unittests now always force a certain virtual terminal width.
-   Added support for allowing dashes to indicate standard streams to
    the ``Path`` type.
-   Multi commands in chain mode no longer propagate arguments left over
    from parsing to the callbacks. It's also now disallowed through an
    exception when optional arguments are attached to multi commands if
    chain mode is enabled.
-   Relaxed restriction that disallowed chained commands to have other
    chained commands as child commands.
-   Arguments with positive nargs can now have defaults implemented.
    Previously this configuration would often result in slightly
    unexpected values be returned.


Version 5.1
-----------

Released 2015-08-17

-   Fix a bug in ``pass_obj`` that would accidentally pass the context
    too.


Version 5.0
-----------

Released 2015-08-16, codename "tok tok"

-   Removed various deprecated functionality.
-   Atomic files now only accept the ``w`` mode.
-   Change the usage part of help output for very long commands to wrap
    their arguments onto the next line, indented by 4 spaces.
-   Fix a bug where return code and error messages were incorrect when
    using ``CliRunner``.
-   Added ``get_current_context``.
-   Added a ``meta`` dictionary to the context which is shared across
    the linked list of contexts to allow click utilities to place state
    there.
-   Introduced ``Context.scope``.
-   The ``echo`` function is now threadsafe: It calls the ``write``
    method of the underlying object only once.
-   ``prompt(hide_input=True)`` now prints a newline on ``^C``.
-   Click will now warn if users are using ``unicode_literals``.
-   Click will now ignore the ``PAGER`` environment variable if it is
    empty or contains only whitespace.
-   The ``click-contrib`` GitHub organization was created.


Version 4.1
-----------

Released 2015-07-14

-   Fix a bug where error messages would include a trailing ``None``
    string.
-   Fix a bug where Click would crash on docstrings with trailing
    newlines.
-   Support streams with encoding set to ``None`` on Python 3 by barfing
    with a better error.
-   Handle ^C in less-pager properly.
-   Handle return value of ``None`` from ``sys.getfilesystemencoding``
-   Fix crash when writing to unicode files with ``click.echo``.
-   Fix type inference with multiple options.


Version 4.0
-----------

Released 2015-03-31, codename "zoom zoom"

-   Added ``color`` parameters to lots of interfaces that directly or
    indirectly call into echoing. This previously was always
    autodetection (with the exception of the ``echo_via_pager``
    function). Now you can forcefully enable or disable it, overriding
    the auto detection of Click.
-   Added an ``UNPROCESSED`` type which does not perform any type
    changes which simplifies text handling on 2.x / 3.x in some special
    advanced usecases.
-   Added ``NoSuchOption`` and ``BadOptionUsage`` exceptions for more
    generic handling of errors.
-   Added support for handling of unprocessed options which can be
    useful in situations where arguments are forwarded to underlying
    tools.
-   Added ``max_content_width`` parameter to the context which can be
    used to change the maximum width of help output. By default Click
    will not format content for more than 80 characters width.
-   Added support for writing prompts to stderr.
-   Fix a bug when showing the default for multiple arguments.
-   Added support for custom subclasses to ``option`` and ``argument``.
-   Fix bug in ``clear()`` on Windows when colorama is installed.
-   Reject ``nargs=-1`` for options properly. Options cannot be
    variadic.
-   Fixed an issue with bash completion not working properly for
    commands with non ASCII characters or dashes.
-   Added a way to manually update the progressbar.
-   Changed the formatting of missing arguments. Previously the internal
    argument name was shown in error messages, now the metavar is shown
    if passed. In case an automated metavar is selected, it's stripped
    of extra formatting first.


Version 3.3
-----------

Released 2014-09-08

-   Fixed an issue with error reporting on Python 3 for invalid
    forwarding of commands.


Version 3.2
-----------

Released 2014-08-22

-   Added missing ``err`` parameter forwarding to the ``secho``
    function.
-   Fixed default parameters not being handled properly by the context
    invoke method. This is a backwards incompatible change if the
    function was used improperly.
-   Removed the ``invoked_subcommands`` attribute largely. It is not
    possible to provide it to work error free due to how the parsing
    works so this API has been deprecated.
-   Restored the functionality of ``invoked_subcommand`` which was
    broken as a regression in 3.1.


Version 3.1
-----------

Released 2014-08-13

-   Fixed a regression that caused contexts of subcommands to be created
    before the parent command was invoked which was a regression from
    earlier Click versions.


Version 3.0
-----------

Released 2014-08-12, codename "clonk clonk"

-   Formatter now no longer attempts to accommodate for terminals
    smaller than 50 characters. If that happens it just assumes a
    minimal width.
-   Added a way to not swallow exceptions in the test system.
-   Added better support for colors with pagers and ways to override the
    autodetection.
-   The CLI runner's result object now has a traceback attached.
-   Improved automatic short help detection to work better with dots
    that do not terminate sentences.
-   When defining options without actual valid option strings now,
    Click will give an error message instead of silently passing. This
    should catch situations where users wanted to created arguments
    instead of options.
-   Restructured Click internally to support vendoring.
-   Added support for multi command chaining.
-   Added support for defaults on options with ``multiple`` and options
    and arguments with ``nargs != 1``.
-   Label passed to ``progressbar`` is no longer rendered with
    whitespace stripped.
-   Added a way to disable the standalone mode of the ``main`` method on
    a Click command to be able to handle errors better.
-   Added support for returning values from command callbacks.
-   Added simplifications for printing to stderr from ``echo``.
-   Added result callbacks for groups.
-   Entering a context multiple times defers the cleanup until the last
    exit occurs.
-   Added ``open_file``.


Version 2.6
-----------

Released 2014-08-11

-   Fixed an issue where the wrapped streams on Python 3 would be
    reporting incorrect values for seekable.


Version 2.5
-----------

Released 2014-07-28

-   Fixed a bug with text wrapping on Python 3.


Version 2.4
-----------

Released 2014-07-04

-   Corrected a bug in the change of the help option in 2.3.


Version 2.3
-----------

Released 2014-07-03

-   Fixed an incorrectly formatted help record for count options.
-   Add support for ansi code stripping on Windows if colorama is not
    available.
-   Restored the Click 1.0 handling of the help parameter for certain
    edge cases.


Version 2.2
-----------

Released 2014-06-26

-   Fixed tty detection on PyPy.
-   Fixed an issue that progress bars were not rendered when the context
    manager was entered.


Version 2.1
-----------

Released 2014-06-14

-   Fixed the :func:`launch` function on windows.
-   Improved the colorama support on windows to try hard to not screw up
    the console if the application is interrupted.
-   Fixed windows terminals incorrectly being reported to be 80
    characters wide instead of 79
-   Use colorama win32 bindings if available to get the correct
    dimensions of a windows terminal.
-   Fixed an issue with custom function types on Python 3.
-   Fixed an issue with unknown options being incorrectly reported in
    error messages.


Version 2.0
-----------

Released 2014-06-06, codename "tap tap tap"

-   Added support for opening stdin/stdout on Windows in binary mode
    correctly.
-   Added support for atomic writes to files by going through a
    temporary file.
-   Introduced :exc:`BadParameter` which can be used to easily perform
    custom validation with the same error messages as in the type
    system.
-   Added :func:`progressbar`; a function to show progress bars.
-   Added :func:`get_app_dir`; a function to calculate the home folder
    for configs.
-   Added transparent handling for ANSI codes into the :func:`echo`
    function through ``colorama``.
-   Added :func:`clear` function.
-   Breaking change: parameter callbacks now get the parameter object
    passed as second argument. There is legacy support for old callbacks
    which will warn but still execute the script.
-   Added :func:`style`, :func:`unstyle` and :func:`secho` for ANSI
    styles.
-   Added an :func:`edit` function that invokes the default editor.
-   Added an :func:`launch` function that launches browsers and
    applications.
-   Nargs of -1 for arguments can now be forced to be a single item
    through the required flag. It defaults to not required.
-   Setting a default for arguments now implicitly makes it non
    required.
-   Changed "yN" / "Yn" to "y/N" and "Y/n" in confirmation prompts.
-   Added basic support for bash completion.
-   Added :func:`getchar` to fetch a single character from the terminal.
-   Errors now go to stderr as intended.
-   Fixed various issues with more exotic parameter formats like
    DOS/Windows style arguments.
-   Added :func:`pause` which works similar to the Windows ``pause`` cmd
    built-in but becomes an automatic noop if the application is not run
    through a terminal.
-   Added a bit of extra information about missing choice parameters.
-   Changed how the help function is implemented to allow global
    overriding of the help option.
-   Added support for token normalization to implement case insensitive
    handling.
-   Added support for providing defaults for context settings.


Version 1.1
-----------

Released 2014-05-23

-   Fixed a bug that caused text files in Python 2 to not accept native
    strings.


Version 1.0
-----------

Released 2014-05-21

-   Initial release.<|MERGE_RESOLUTION|>--- conflicted
+++ resolved
@@ -8,17 +8,13 @@
 -   Fix reconciliation of `default`, `flag_value` and `type` parameters for
     flag options, as well as parsing and normalization of environment variables.
     :issue:`2952` :pr:`2956`
-<<<<<<< HEAD
 -   Fix typing issue in ``BadParameter`` and ``MissingParameter`` exceptions for the
     parameter ``param_hint`` that did not allow for a sequence of string where the
     underlying functino ``_join_param_hints`` allows for it. :issue:`2777` :pr:`2990`
-=======
 -   Use the value of ``Enum`` choices to render their default value in help
     screen. Refs :issue:`2911` :pr:`3004`
 -   Fix completion for the Z shell (``zsh``) for completion items containing
     colons. :issue:`2703` :pr:`2846`
-
->>>>>>> eaf33a95
 
 Version 8.2.1
 -------------
