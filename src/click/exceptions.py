--- conflicted
+++ resolved
@@ -3,12 +3,9 @@
 from gettext import ngettext
 
 from ._compat import get_text_stderr
+from .globals import resolve_color_default
 from .utils import echo
-<<<<<<< HEAD
-from click.globals import resolve_color_default
-=======
 from .utils import format_filename
->>>>>>> afc86c74
 
 if t.TYPE_CHECKING:
     from .core import Command
