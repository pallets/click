--- conflicted
+++ resolved
@@ -380,11 +380,7 @@
         ).format(value=value, choice=choices_str, choices=choices_str)
 
     def __repr__(self) -> str:
-<<<<<<< HEAD
         return _("Choice({choices})").format(choices=list(self.choices))  # noqa: UP032
-=======
-        return "Choice({choices})".format(choices=list(self.choices))  # noqa: UP032
->>>>>>> efb695e2
 
     def shell_complete(
         self, ctx: Context, param: Parameter, incomplete: str
@@ -822,19 +818,10 @@
             return f
         except OSError as e:
             self.fail(
-<<<<<<< HEAD
                 f"'{format_filename(value)}': {e.strerror}",
                 param,
                 ctx,
             )
-=======
-                "'{filename}': {message}".format(
-                    filename=format_filename(value), message=e.strerror
-                ),
-                param,
-                ctx,
-            )  # noqa: UP032
->>>>>>> efb695e2
 
     def shell_complete(
         self, ctx: Context, param: Parameter, incomplete: str
@@ -1139,14 +1126,9 @@
         try:
             if issubclass(ty, ParamType):
                 raise AssertionError(
-<<<<<<< HEAD
                     _(
                         "Attempted to use an uninstantiated parameter " "type ({type})."
                     ).format(type=ty)  # noqa: UP032
-=======
-                    "Attempted to use an uninstantiated parameter "
-                    "type ({type}).".format(type=ty)  # noqa: UP032
->>>>>>> efb695e2
                 )
         except TypeError:
             # ty is an instance (correct), so issubclass fails.
