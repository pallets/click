--- conflicted
+++ resolved
@@ -26,11 +26,7 @@
 %(complete_func)s() {
     local -a completions
     local -a completions_with_descriptions
-<<<<<<< HEAD
-    local -A response
-=======
     local -a response
->>>>>>> da0ebcb5
     response=("${(@f)$( env COMP_WORDS=\"${words[*]}\" \\
                         COMP_CWORD=$((CURRENT-1)) \\
                         %(autocomplete_var)s=\"complete_zsh\" \\
