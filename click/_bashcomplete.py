--- conflicted
+++ resolved
@@ -42,19 +42,7 @@
     :param args: full list of args
     :return: the final context/command parsed
     """
-<<<<<<< HEAD
     ctx = cli.make_context(prog_name, args, resilient_parsing=True, ignore_default_values=True)
-    args_remaining = ctx.protected_args + ctx.args
-    while ctx is not None and args_remaining:
-        if isinstance(ctx.command, MultiCommand):
-            cmd = ctx.command.get_command(ctx, args_remaining[0])
-            if cmd is None:
-                return None
-            ctx = cmd.make_context(
-                args_remaining[0], args_remaining[1:], parent=ctx, resilient_parsing=True, ignore_default_values=True)
-            args_remaining = ctx.protected_args + ctx.args
-=======
-    ctx = cli.make_context(prog_name, args, resilient_parsing=True)
     args = ctx.protected_args + ctx.args
     while args:
         if isinstance(ctx.command, MultiCommand):
@@ -62,7 +50,9 @@
                 cmd_name, cmd, args = ctx.command.resolve_command(ctx, args)
                 if cmd is None:
                     return ctx
-                ctx = cmd.make_context(cmd_name, args, parent=ctx, resilient_parsing=True)
+                ctx = cmd.make_context(cmd_name, args, parent=ctx,
+                                       resilient_parsing=True,
+                                       ignore_default_values=True)
                 args = ctx.protected_args + ctx.args
             else:
                 # Walk chained subcommand contexts saving the last one.
@@ -73,11 +63,11 @@
                     sub_ctx = cmd.make_context(cmd_name, args, parent=ctx,
                                                allow_extra_args=True,
                                                allow_interspersed_args=False,
-                                               resilient_parsing=True)
+                                               resilient_parsing=True,
+                                               ignore_default_values=True)
                     args = sub_ctx.args
                 ctx = sub_ctx
                 args = sub_ctx.protected_args + sub_ctx.args
->>>>>>> c47b0aaa
         else:
             break
     return ctx
@@ -207,12 +197,7 @@
     # completion for argument values from user supplied values
     for param in ctx.command.params:
         if is_incomplete_argument(ctx.params, param):
-            completions.extend(get_user_autocompletions(
-                ctx, all_args, incomplete, param))
-            # Stop looking for other completions only if this argument is required.
-            if param.required and param.default is None:
-                return completions
-            break
+            return get_user_autocompletions(ctx, all_args, incomplete, param)
 
     add_subcommand_completions(ctx, incomplete, completions)
     return completions
