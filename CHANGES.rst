.. currentmodule:: click

<<<<<<< HEAD
Version 8.2.0
-------------

Unreleased

-   Use modern packaging metadata with ``pyproject.toml`` instead of ``setup.cfg``.
    :pr:`326`


Version 8.1.4
=======
Version 8.1.8
>>>>>>> 8c842a43
-------------

Unreleased

-   Fix an issue with type hints for ``click.open_file()``. :issue:`2717`
-   Fix issue where error message for invalid ``click.Path`` displays on
    multiple lines. :issue:`2697`
-   Fixed issue that prevented a default value of ``""`` from being displayed in
    the help for an option. :issue:`2500`
-   The test runner handles stripping color consistently on Windows.
    :issue:`2705`
-   Show correct value for flag default when using ``default_map``.
    :issue:`2632`
-   Fix ``click.echo(color=...)`` passing ``color`` to coloroma so it can be
    forced on Windows. :issue:`2606`.


Version 8.1.7
-------------

Released 2023-08-17

-   Fix issue with regex flags in shell completion. :issue:`2581`
-   Bash version detection issues a warning instead of an error. :issue:`2574`
-   Fix issue with completion script for Fish shell. :issue:`2567`


Version 8.1.6
-------------

Released 2023-07-18

-   Fix an issue with type hints for ``@click.group()``. :issue:`2558`


Version 8.1.5
-------------

Released 2023-07-13

-   Fix an issue with type hints for ``@click.command()``, ``@click.option()``, and
    other decorators. Introduce typing tests. :issue:`2558`


Version 8.1.4
-------------

Released 2023-07-06

-   Replace all ``typing.Dict`` occurrences to ``typing.MutableMapping`` for
    parameter hints. :issue:`2255`
-   Improve type hinting for decorators and give all generic types parameters.
    :issue:`2398`
-   Fix return value and type signature of `shell_completion.add_completion_class`
    function. :pr:`2421`
-   Bash version detection doesn't fail on Windows. :issue:`2461`
-   Completion works if there is a dot (``.``) in the program name. :issue:`2166`
-   Improve type annotations for pyright type checker. :issue:`2268`
-   Improve responsiveness of ``click.clear()``. :issue:`2284`
-   Improve command name detection when using Shiv or PEX. :issue:`2332`
-   Avoid showing empty lines if command help text is empty. :issue:`2368`
-   ZSH completion script works when loaded from ``fpath``. :issue:`2344`.
-   ``EOFError`` and ``KeyboardInterrupt`` tracebacks are not suppressed when
    ``standalone_mode`` is disabled. :issue:`2380`
-   ``@group.command`` does not fail if the group was created with a custom
    ``command_class``. :issue:`2416`
-   ``multiple=True`` is allowed for flag options again and does not require
    setting ``default=()``. :issue:`2246, 2292, 2295`
-   Make the decorators returned by ``@argument()`` and ``@option()`` reusable when the
    ``cls`` parameter is used. :issue:`2294`
-   Don't fail when writing filenames to streams with strict errors. Replace invalid
    bytes with the replacement character (``�``). :issue:`2395`
-   Remove unnecessary attempt to detect MSYS2 environment. :issue:`2355`
-   Remove outdated and unnecessary detection of App Engine environment. :pr:`2554`
-   ``echo()`` does not fail when no streams are attached, such as with ``pythonw`` on
    Windows. :issue:`2415`
-   Argument with ``expose_value=False`` do not cause completion to fail. :issue:`2336`


Version 8.1.3
-------------

Released 2022-04-28

-   Use verbose form of ``typing.Callable`` for ``@command`` and
    ``@group``. :issue:`2255`
-   Show error when attempting to create an option with
    ``multiple=True, is_flag=True``. Use ``count`` instead.
    :issue:`2246`


Version 8.1.2
-------------

Released 2022-03-31

-   Fix error message for readable path check that was mixed up with the
    executable check. :pr:`2236`
-   Restore parameter order for ``Path``, placing the ``executable``
    parameter at the end. It is recommended to use keyword arguments
    instead of positional arguments. :issue:`2235`


Version 8.1.1
-------------

Released 2022-03-30

-   Fix an issue with decorator typing that caused type checking to
    report that a command was not callable. :issue:`2227`


Version 8.1.0
-------------

Released 2022-03-28

-   Drop support for Python 3.6. :pr:`2129`
-   Remove previously deprecated code. :pr:`2130`

    -   ``Group.resultcallback`` is renamed to ``result_callback``.
    -   ``autocompletion`` parameter to ``Command`` is renamed to
        ``shell_complete``.
    -   ``get_terminal_size`` is removed, use
        ``shutil.get_terminal_size`` instead.
    -   ``get_os_args`` is removed, use ``sys.argv[1:]`` instead.

-   Rely on :pep:`538` and :pep:`540` to handle selecting UTF-8 encoding
    instead of ASCII. Click's locale encoding detection is removed.
    :issue:`2198`
-   Single options boolean flags with ``show_default=True`` only show
    the default if it is ``True``. :issue:`1971`
-   The ``command`` and ``group`` decorators can be applied with or
    without parentheses. :issue:`1359`
-   The ``Path`` type can check whether the target is executable.
    :issue:`1961`
-   ``Command.show_default`` overrides ``Context.show_default``, instead
    of the other way around. :issue:`1963`
-   Parameter decorators and ``@group`` handles ``cls=None`` the same as
    not passing ``cls``. ``@option`` handles ``help=None`` the same as
    not passing ``help``. :issue:`#1959`
-   A flag option with ``required=True`` requires that the flag is
    passed instead of choosing the implicit default value. :issue:`1978`
-   Indentation in help text passed to ``Option`` and ``Command`` is
    cleaned the same as using the ``@option`` and ``@command``
    decorators does. A command's ``epilog`` and ``short_help`` are also
    processed. :issue:`1985`
-   Store unprocessed ``Command.help``, ``epilog`` and ``short_help``
    strings. Processing is only done when formatting help text for
    output. :issue:`2149`
-   Allow empty str input for ``prompt()`` when
    ``confirmation_prompt=True`` and ``default=""``. :issue:`2157`
-   Windows glob pattern expansion doesn't fail if a value is an invalid
    pattern. :issue:`2195`
-   It's possible to pass a list of ``params`` to ``@command``. Any
    params defined with decorators are appended to the passed params.
    :issue:`2131`.
-   ``@command`` decorator is annotated as returning the correct type if
    a ``cls`` argument is used. :issue:`2211`
-   A ``Group`` with ``invoke_without_command=True`` and ``chain=False``
    will invoke its result callback with the group function's return
    value. :issue:`2124`
-   ``to_info_dict`` will not fail if a ``ParamType`` doesn't define a
    ``name``. :issue:`2168`
-   Shell completion prioritizes option values with option prefixes over
    new options. :issue:`2040`
-   Options that get an environment variable value using
    ``autoenvvar_prefix`` treat an empty value as ``None``, consistent
    with a direct ``envvar``. :issue:`2146`


Version 8.0.4
-------------

Released 2022-02-18

-   ``open_file`` recognizes ``Path("-")`` as a standard stream, the
    same as the string ``"-"``. :issue:`2106`
-   The ``option`` and ``argument`` decorators preserve the type
    annotation of the decorated function. :pr:`2155`
-   A callable default value can customize its help text by overriding
    ``__str__`` instead of always showing ``(dynamic)``. :issue:`2099`
-   Fix a typo in the Bash completion script that affected file and
    directory completion. If this script was generated by a previous
    version, it should be regenerated. :issue:`2163`
-   Fix typing for ``echo`` and ``secho`` file argument.
    :issue:`2174, 2185`


Version 8.0.3
-------------

Released 2021-10-10

-   Fix issue with ``Path(resolve_path=True)`` type creating invalid
    paths. :issue:`2088`
-   Importing ``readline`` does not cause the ``confirm()`` prompt to
    disappear when pressing backspace. :issue:`2092`
-   Any default values injected by ``invoke()`` are cast to the
    corresponding parameter's type. :issue:`2089, 2090`


Version 8.0.2
-------------

Released 2021-10-08

-   ``is_bool_flag`` is not set to ``True`` if ``is_flag`` is ``False``.
    :issue:`1925`
-   Bash version detection is locale independent. :issue:`1940`
-   Empty ``default`` value is not shown for ``multiple=True``.
    :issue:`1969`
-   Fix shell completion for arguments that start with a forward slash
    such as absolute file paths. :issue:`1929`
-   ``Path`` type with ``resolve_path=True`` resolves relative symlinks
    to be relative to the containing directory. :issue:`1921`
-   Completion does not skip Python's resource cleanup when exiting,
    avoiding some unexpected warning output. :issue:`1738, 2017`
-   Fix type annotation for ``type`` argument in ``prompt`` function.
    :issue:`2062`
-   Fix overline and italic styles, which were incorrectly added when
    adding underline. :pr:`2058`
-   An option with ``count=True`` will not show "[x>=0]" in help text.
    :issue:`2072`
-   Default values are not cast to the parameter type twice during
    processing. :issue:`2085`
-   Options with ``multiple`` and ``flag_value`` use the flag value
    instead of leaving an internal placeholder. :issue:`2001`


Version 8.0.1
-------------

Released 2021-05-19

-   Mark top-level names as exported so type checking understand imports
    in user projects. :issue:`1879`
-   Annotate ``Context.obj`` as ``Any`` so type checking allows all
    operations on the arbitrary object. :issue:`1885`
-   Fix some types that weren't available in Python 3.6.0. :issue:`1882`
-   Fix type checking for iterating over ``ProgressBar`` object.
    :issue:`1892`
-   The ``importlib_metadata`` backport package is installed on Python <
    3.8. :issue:`1889`
-   Arguments with ``nargs=-1`` only use env var value if no command
    line values are given. :issue:`1903`
-   Flag options guess their type from ``flag_value`` if given, like
    regular options do from ``default``. :issue:`1886`
-   Added documentation that custom parameter types may be passed
    already valid values in addition to strings. :issue:`1898`
-   Resolving commands returns the name that was given, not
    ``command.name``, fixing an unintended change to help text and
    ``default_map`` lookups. When using patterns like ``AliasedGroup``,
    override ``resolve_command`` to change the name that is returned if
    needed. :issue:`1895`
-   If a default value is invalid, it does not prevent showing help
    text. :issue:`1889`
-   Pass ``windows_expand_args=False`` when calling the main command to
    disable pattern expansion on Windows. There is no way to escape
    patterns in CMD, so if the program needs to pass them on as-is then
    expansion must be disabled. :issue:`1901`


Version 8.0.0
-------------

Released 2021-05-11

-   Drop support for Python 2 and 3.5.
-   Colorama is always installed on Windows in order to provide style
    and color support. :pr:`1784`
-   Adds a repr to Command, showing the command name for friendlier
    debugging. :issue:`1267`, :pr:`1295`
-   Add support for distinguishing the source of a command line
    parameter. :issue:`1264`, :pr:`1329`
-   Add an optional parameter to ``ProgressBar.update`` to set the
    ``current_item``. :issue:`1226`, :pr:`1332`
-   ``version_option`` uses ``importlib.metadata`` (or the
    ``importlib_metadata`` backport) instead of ``pkg_resources``. The
    version is detected based on the package name, not the entry point
    name. The Python package name must match the installed package
    name, or be passed with ``package_name=``. :issue:`1582`
-   If validation fails for a prompt with ``hide_input=True``, the value
    is not shown in the error message. :issue:`1460`
-   An ``IntRange`` or ``FloatRange`` option shows the accepted range in
    its help text. :issue:`1525`, :pr:`1303`
-   ``IntRange`` and ``FloatRange`` bounds can be open (``<``) instead
    of closed (``<=``) by setting ``min_open`` and ``max_open``. Error
    messages have changed to reflect this. :issue:`1100`
-   An option defined with duplicate flag names (``"--foo/--foo"``)
    raises a ``ValueError``. :issue:`1465`
-   ``echo()`` will not fail when using pytest's ``capsys`` fixture on
    Windows. :issue:`1590`
-   Resolving commands returns the canonical command name instead of the
    matched name. This makes behavior such as help text and
    ``Context.invoked_subcommand`` consistent when using patterns like
    ``AliasedGroup``. :issue:`1422`
-   The ``BOOL`` type accepts the values "on" and "off". :issue:`1629`
-   A ``Group`` with ``invoke_without_command=True`` will always invoke
    its result callback. :issue:`1178`
-   ``nargs == -1`` and ``nargs > 1`` is parsed and validated for
    values from environment variables and defaults. :issue:`729`
-   Detect the program name when executing a module or package with
    ``python -m name``. :issue:`1603`
-   Include required parent arguments in help synopsis of subcommands.
    :issue:`1475`
-   Help for boolean flags with ``show_default=True`` shows the flag
    name instead of ``True`` or ``False``. :issue:`1538`
-   Non-string objects passed to ``style()`` and ``secho()`` will be
    converted to string. :pr:`1146`
-   ``edit(require_save=True)`` will detect saves for editors that exit
    very fast on filesystems with 1 second resolution. :pr:`1050`
-   New class attributes make it easier to use custom core objects
    throughout an entire application. :pr:`938`

    -   ``Command.context_class`` controls the context created when
        running the command.
    -   ``Context.invoke`` creates new contexts of the same type, so a
        custom type will persist to invoked subcommands.
    -   ``Context.formatter_class`` controls the formatter used to
        generate help and usage.
    -   ``Group.command_class`` changes the default type for
        subcommands with ``@group.command()``.
    -   ``Group.group_class`` changes the default type for subgroups
        with ``@group.group()``. Setting it to ``type`` will create
        subgroups of the same type as the group itself.
    -   Core objects use ``super()`` consistently for better support of
        subclassing.

-   Use ``Context.with_resource()`` to manage resources that would
    normally be used in a ``with`` statement, allowing them to be used
    across subcommands and callbacks, then cleaned up when the context
    ends. :pr:`1191`
-   The result object returned by the test runner's ``invoke()`` method
    has a ``return_value`` attribute with the value returned by the
    invoked command. :pr:`1312`
-   Required arguments with the ``Choice`` type show the choices in
    curly braces to indicate that one is required (``{a|b|c}``).
    :issue:`1272`
-   If only a name is passed to ``option()``, Click suggests renaming it
    to ``--name``. :pr:`1355`
-   A context's ``show_default`` parameter defaults to the value from
    the parent context. :issue:`1565`
-   ``click.style()`` can output 256 and RGB color codes. Most modern
    terminals support these codes. :pr:`1429`
-   When using ``CliRunner.invoke()``, the replaced ``stdin`` file has
    ``name`` and ``mode`` attributes. This lets ``File`` options with
    the ``-`` value match non-testing behavior. :issue:`1064`
-   When creating a ``Group``, allow passing a list of commands instead
    of a dict. :issue:`1339`
-   When a long option name isn't valid, use ``difflib`` to make better
    suggestions for possible corrections. :issue:`1446`
-   Core objects have a ``to_info_dict()`` method. This gathers
    information about the object's structure that could be useful for a
    tool generating user-facing documentation. To get the structure of
    an entire CLI, use ``Context(cli).to_info_dict()``. :issue:`461`
-   Redesign the shell completion system. :issue:`1484`, :pr:`1622`

    -   Support Bash >= 4.4, Zsh, and Fish, with the ability for
        extensions to add support for other shells.
    -   Allow commands, groups, parameters, and types to override their
        completions suggestions.
    -   Groups complete the names commands were registered with, which
        can differ from the name they were created with.
    -   The ``autocompletion`` parameter for options and arguments is
        renamed to ``shell_complete``. The function must take
        ``ctx, param, incomplete``, must do matching rather than return
        all values, and must return a list of strings or a list of
        ``CompletionItem``. The old name and behavior is deprecated and
        will be removed in 8.1.
    -   The env var values used to start completion have changed order.
        The shell now comes first, such as ``{shell}_source`` rather
        than ``source_{shell}``, and is always required.

-   Completion correctly parses command line strings with incomplete
    quoting or escape sequences. :issue:`1708`
-   Extra context settings (``obj=...``, etc.) are passed on to the
    completion system. :issue:`942`
-   Include ``--help`` option in completion. :pr:`1504`
-   ``ParameterSource`` is an ``enum.Enum`` subclass. :issue:`1530`
-   Boolean and UUID types strip surrounding space before converting.
    :issue:`1605`
-   Adjusted error message from parameter type validation to be more
    consistent. Quotes are used to distinguish the invalid value.
    :issue:`1605`
-   The default value for a parameter with ``nargs`` > 1 and
    ``multiple=True`` must be a list of tuples. :issue:`1649`
-   When getting the value for a parameter, the default is tried in the
    same section as other sources to ensure consistent processing.
    :issue:`1649`
-   All parameter types accept a value that is already the correct type.
    :issue:`1649`
-   For shell completion, an argument is considered incomplete if its
    value did not come from the command line args. :issue:`1649`
-   Added ``ParameterSource.PROMPT`` to track parameter values that were
    prompted for. :issue:`1649`
-   Options with ``nargs`` > 1 no longer raise an error if a default is
    not given. Parameters with ``nargs`` > 1 default to ``None``, and
    parameters with ``multiple=True`` or ``nargs=-1`` default to an
    empty tuple. :issue:`472`
-   Handle empty env vars as though the option were not passed. This
    extends the change introduced in 7.1 to be consistent in more cases.
    :issue:`1285`
-   ``Parameter.get_default()`` checks ``Context.default_map`` to
    handle overrides consistently in help text, ``invoke()``, and
    prompts. :issue:`1548`
-   Add ``prompt_required`` param to ``Option``. When set to ``False``,
    the user will only be prompted for an input if no value was passed.
    :issue:`736`
-   Providing the value to an option can be made optional through
    ``is_flag=False``, and the value can instead be prompted for or
    passed in as a default value.
    :issue:`549, 736, 764, 921, 1015, 1618`
-   Fix formatting when ``Command.options_metavar`` is empty. :pr:`1551`
-   Revert adding space between option help text that wraps.
    :issue:`1831`
-   The default value passed to ``prompt`` will be cast to the correct
    type like an input value would be. :pr:`1517`
-   Automatically generated short help messages will stop at the first
    ending of a phrase or double linebreak. :issue:`1082`
-   Skip progress bar render steps for efficiency with very fast
    iterators by setting ``update_min_steps``. :issue:`676`
-   Respect ``case_sensitive=False`` when doing shell completion for
    ``Choice`` :issue:`1692`
-   Use ``mkstemp()`` instead of ``mktemp()`` in pager implementation.
    :issue:`1752`
-   If ``Option.show_default`` is a string, it is displayed even if
    ``default`` is ``None``. :issue:`1732`
-   ``click.get_terminal_size()`` is deprecated and will be removed in
    8.1. Use :func:`shutil.get_terminal_size` instead. :issue:`1736`
-   Control the location of the temporary directory created by
    ``CLIRunner.isolated_filesystem`` by passing ``temp_dir``. A custom
    directory will not be removed automatically. :issue:`395`
-   ``click.confirm()`` will prompt until input is given if called with
    ``default=None``. :issue:`1381`
-   Option prompts validate the value with the option's callback in
    addition to its type. :issue:`457`
-   ``confirmation_prompt`` can be set to a custom string. :issue:`723`
-   Allow styled output in Jupyter on Windows. :issue:`1271`
-   ``style()`` supports the ``strikethrough``, ``italic``, and
    ``overline`` styles. :issue:`805, 1821`
-   Multiline marker is removed from short help text. :issue:`1597`
-   Restore progress bar behavior of echoing only the label if the file
    is not a TTY. :issue:`1138`
-   Progress bar output is shown even if execution time is less than 0.5
    seconds. :issue:`1648`
-   Progress bar ``item_show_func`` shows the current item, not the
    previous item. :issue:`1353`
-   The ``Path`` param type can be passed ``path_type=pathlib.Path`` to
    return a path object instead of a string. :issue:`405`
-   ``TypeError`` is raised when parameter with ``multiple=True`` or
    ``nargs > 1`` has non-iterable default. :issue:`1749`
-   Add a ``pass_meta_key`` decorator for passing a key from
    ``Context.meta``. This is useful for extensions using ``meta`` to
    store information. :issue:`1739`
-   ``Path`` ``resolve_path`` resolves symlinks on Windows Python < 3.8.
    :issue:`1813`
-   Command deprecation notice appears at the start of the help text, as
    well as in the short help. The notice is not in all caps.
    :issue:`1791`
-   When taking arguments from ``sys.argv`` on Windows, glob patterns,
    user dir, and env vars are expanded. :issue:`1096`
-   Marked messages shown by the CLI with ``gettext()`` to allow
    applications to translate Click's built-in strings. :issue:`303`
-   Writing invalid characters  to ``stderr`` when using the test runner
    does not raise a ``UnicodeEncodeError``. :issue:`848`
-   Fix an issue where ``readline`` would clear the entire ``prompt()``
    line instead of only the input when pressing backspace. :issue:`665`
-   Add all kwargs passed to ``Context.invoke()`` to ``ctx.params``.
    Fixes an inconsistency when nesting ``Context.forward()`` calls.
    :issue:`1568`
-   The ``MultiCommand.resultcallback`` decorator is renamed to
    ``result_callback``. The old name is deprecated. :issue:`1160`
-   Fix issues with ``CliRunner`` output when using ``echo_stdin=True``.
    :issue:`1101`
-   Fix a bug of ``click.utils.make_default_short_help`` for which the
    returned string could be as long as ``max_width + 3``. :issue:`1849`
-   When defining a parameter, ``default`` is validated with
    ``multiple`` and ``nargs``. More validation is done for values being
    processed as well. :issue:`1806`
-   ``HelpFormatter.write_text`` uses the full line width when wrapping
    text. :issue:`1871`


Version 7.1.2
-------------

Released 2020-04-27

-   Revert applying shell quoting to commands for ``echo_with_pager``
    and ``edit``. This was intended to allows spaces in commands, but
    caused issues if the string was actually a command and arguments, or
    on Windows. Instead, the string must be quoted manually as it should
    appear on the command line. :issue:`1514`


Version 7.1.1
-------------

Released 2020-03-09

-   Fix ``ClickException`` output going to stdout instead of stderr.
    :issue:`1495`


Version 7.1
-----------

Released 2020-03-09

-   Fix PyPI package name, "click" is lowercase again.
-   Fix link in ``unicode_literals`` error message. :pr:`1151`
-   Add support for colored output on UNIX Jupyter notebooks.
    :issue:`1185`
-   Operations that strip ANSI controls will strip the cursor hide/show
    sequences. :issue:`1216`
-   Remove unused compat shim for ``bytes``. :pr:`1195`
-   Expand testing around termui, especially getchar on Windows.
    :issue:`1116`
-   Fix output on Windows Python 2.7 built with MSVC 14. :pr:`1342`
-   Fix ``OSError`` when running in MSYS2. :issue:`1338`
-   Fix ``OSError`` when redirecting to ``NUL`` stream on Windows.
    :issue:`1065`
-   Fix memory leak when parsing Unicode arguments on Windows.
    :issue:`1136`
-   Fix error in new AppEngine environments. :issue:`1462`
-   Always return one of the passed choices for ``click.Choice``
    :issue:`1277`, :pr:`1318`
-   Add ``no_args_is_help`` option to ``click.Command``, defaults to
    False :pr:`1167`
-   Add ``show_default`` parameter to ``Context`` to enable showing
    defaults globally. :issue:`1018`
-   Handle ``env MYPATH=''`` as though the option were not passed.
    :issue:`1196`
-   It is once again possible to call ``next(bar)`` on an active
    progress bar instance. :issue:`1125`
-   ``open_file`` with ``atomic=True`` retains permissions of existing
    files and respects the current umask for new files. :issue:`1376`
-   When using the test ``CliRunner`` with ``mix_stderr=False``, if
    ``result.stderr`` is empty it will not raise a ``ValueError``.
    :issue:`1193`
-   Remove the unused ``mix_stderr`` parameter from
    ``CliRunner.invoke``. :issue:`1435`
-   Fix ``TypeError`` raised when using bool flags and specifying
    ``type=bool``. :issue:`1287`
-   Newlines in option help text are replaced with spaces before
    re-wrapping to avoid uneven line breaks. :issue:`834`
-   ``MissingParameter`` exceptions are printable in the Python
    interpreter. :issue:`1139`
-   Fix how default values for file-type options are shown during
    prompts. :issue:`914`
-   Fix environment variable automatic generation for commands
    containing ``-``. :issue:`1253`
-   Option help text replaces newlines with spaces when rewrapping, but
    preserves paragraph breaks, fixing multiline formatting.
    :issue:`834, 1066, 1397`
-   Option help text that is wrapped adds an extra newline at the end to
    distinguish it from the next option. :issue:`1075`
-   Consider ``sensible-editor`` when determining the editor to use for
    ``click.edit()``. :pr:`1469`
-   Arguments to system calls such as the executable path passed to
    ``click.edit`` can contains spaces. :pr:`1470`
-   Add ZSH completion autoloading and error handling. :issue:`1348`
-   Add a repr to ``Command``, ``Group``, ``Option``, and ``Argument``,
    showing the name for friendlier debugging. :issue:`1267`
-   Completion doesn't consider option names if a value starts with
    ``-`` after the ``--`` separator. :issue:`1247`
-   ZSH completion escapes special characters in values. :pr:`1418`
-   Add completion support for Fish shell. :pr:`1423`
-   Decoding bytes option values falls back to UTF-8 in more cases.
    :pr:`1468`
-   Make the warning about old 2-arg parameter callbacks a deprecation
    warning, to be removed in 8.0. This has been a warning since Click
    2.0. :pr:`1492`
-   Adjust error messages to standardize the types of quotes used so
    they match error messages from Python.


Version 7.0
-----------

Released 2018-09-25

-   Drop support for Python 2.6 and 3.3. :pr:`967, 976`
-   Wrap ``click.Choice``'s missing message. :issue:`202`, :pr:`1000`
-   Add native ZSH autocompletion support. :issue:`323`, :pr:`865`
-   Document that ANSI color info isn't parsed from bytearrays in Python
    2. :issue:`334`
-   Document byte-stripping behavior of ``CliRunner``. :issue:`334`,
    :pr:`1010`
-   Usage errors now hint at the ``--help`` option. :issue:`393`,
    :pr:`557`
-   Implement streaming pager. :issue:`409`, :pr:`889`
-   Extract bar formatting to its own method. :pr:`414`
-   Add ``DateTime`` type for converting input in given date time
    formats. :pr:`423`
-   ``secho``'s first argument can now be ``None``, like in ``echo``.
    :pr:`424`
-   Fixes a ``ZeroDivisionError`` in ``ProgressBar.make_step``, when the
    arg passed to the first call of ``ProgressBar.update`` is 0.
    :issue:`447`, :pr:`1012`
-   Show progressbar only if total execution time is visible. :pr:`487`
-   Added the ability to hide commands and options from help. :pr:`500`
-   Document that options can be ``required=True``. :issue:`514`,
    :pr:`1022`
-   Non-standalone calls to ``Context.exit`` return the exit code,
    rather than calling ``sys.exit``. :issue:`667`, :pr:`533, 1098`
-   ``click.getchar()`` returns Unicode in Python 3 on Windows,
    consistent with other platforms. :issue:`537, 821, 822, 1088`,
    :pr:`1108`
-   Added ``FloatRange`` type. :pr:`538, 553`
-   Added support for bash completion of ``type=click.Choice`` for
    ``Options`` and ``Arguments``. :issue:`535`, :pr:`681`
-   Only allow one positional arg for ``Argument`` parameter
    declaration. :issue:`568, 574`, :pr:`1014`
-   Add ``case_sensitive=False`` as an option to Choice. :issue:`569`
-   ``click.getchar()`` correctly raises ``KeyboardInterrupt`` on "^C"
    and ``EOFError`` on "^D" on Linux. :issue:`583`, :pr:`1115`
-   Fix encoding issue with ``click.getchar(echo=True)`` on Linux.
    :pr:`1115`
-   ``param_hint`` in errors now derived from param itself.
    :issue:`598, 704`, :pr:`709`
-   Add a test that ensures that when an argument is formatted into a
    usage error, its metavar is used, not its name. :pr:`612`
-   Allow setting ``prog_name`` as extra in ``CliRunner.invoke``.
    :issue:`616`, :pr:`999`
-   Help text taken from docstrings truncates at the ``\f`` form feed
    character, useful for hiding Sphinx-style parameter documentation.
    :pr:`629, 1091`
-   ``launch`` now works properly under Cygwin. :pr:`650`
-   Update progress after iteration. :issue:`651`, :pr:`706`
-   ``CliRunner.invoke`` now may receive ``args`` as a string
    representing a Unix shell command. :pr:`664`
-   Make ``Argument.make_metavar()`` default to type metavar. :pr:`675`
-   Add documentation for ``ignore_unknown_options``. :pr:`684`
-   Add bright colors support for ``click.style`` and fix the reset
    option for parameters ``fg`` and ``bg``. :issue:`703`, :pr:`809`
-   Add ``show_envvar`` for showing environment variables in help.
    :pr:`710`
-   Avoid ``BrokenPipeError`` during interpreter shutdown when stdout or
    stderr is a closed pipe. :issue:`712`, :pr:`1106`
-   Document customizing option names. :issue:`725`, :pr:`1016`
-   Disable ``sys._getframes()`` on Python interpreters that don't
    support it. :pr:`728`
-   Fix bug in test runner when calling ``sys.exit`` with ``None``.
    :pr:`739`
-   Clarify documentation on command line options. :issue:`741`,
    :pr:`1003`
-   Fix crash on Windows console. :issue:`744`
-   Fix bug that caused bash completion to give improper completions on
    chained commands. :issue:`754`, :pr:`774`
-   Added support for dynamic bash completion from a user-supplied
    callback. :pr:`755`
-   Added support for bash completions containing spaces. :pr:`773`
-   Allow autocompletion function to determine whether or not to return
    completions that start with the incomplete argument. :issue:`790`,
    :pr:`806`
-   Fix option naming routine to match documentation and be
    deterministic. :issue:`793`, :pr:`794`
-   Fix path validation bug. :issue:`795`, :pr:`1020`
-   Add test and documentation for ``Option`` naming: functionality.
    :pr:`799`
-   Update doc to match arg name for ``path_type``. :pr:`801`
-   Raw strings added so correct escaping occurs. :pr:`807`
-   Fix 16k character limit of ``click.echo`` on Windows. :issue:`816`,
    :pr:`819`
-   Overcome 64k character limit when writing to binary stream on
    Windows 7. :issue:`825`, :pr:`830`
-   Add bool conversion for "t" and "f". :pr:`842`
-   ``NoSuchOption`` errors take ``ctx`` so that ``--help`` hint gets
    printed in error output. :pr:`860`
-   Fixed the behavior of Click error messages with regards to Unicode
    on 2.x and 3.x. Message is now always Unicode and the str and
    Unicode special methods work as you expect on that platform.
    :issue:`862`
-   Progress bar now uses stderr by default. :pr:`863`
-   Add support for auto-completion documentation. :issue:`866`,
    :pr:`869`
-   Allow ``CliRunner`` to separate stdout and stderr. :pr:`868`
-   Fix variable precedence. :issue:`873`, :pr:`874`
-   Fix invalid escape sequences. :pr:`877`
-   Fix ``ResourceWarning`` that occurs during some tests. :pr:`878`
-   When detecting a misconfigured locale, don't fail if the ``locale``
    command fails. :pr:`880`
-   Add ``case_sensitive=False`` as an option to ``Choice`` types.
    :pr:`887`
-   Force stdout/stderr writable. This works around issues with badly
    patched standard streams like those from Jupyter. :pr:`918`
-   Fix completion of subcommand options after last argument
    :issue:`919`, :pr:`930`
-   ``_AtomicFile`` now uses the ``realpath`` of the original filename
    so that changing the working directory does not affect it. :pr:`920`
-   Fix incorrect completions when defaults are present :issue:`925`,
    :pr:`930`
-   Add copy option attrs so that custom classes can be re-used.
    :issue:`926`, :pr:`994`
-   "x" and "a" file modes now use stdout when file is ``"-"``.
    :pr:`929`
-   Fix missing comma in ``__all__`` list. :pr:`935`
-   Clarify how parameters are named. :issue:`949`, :pr:`1009`
-   Stdout is now automatically set to non blocking. :pr:`954`
-   Do not set options twice. :pr:`962`
-   Move ``fcntl`` import. :pr:`965`
-   Fix Google App Engine ``ImportError``. :pr:`995`
-   Better handling of help text for dynamic default option values.
    :pr:`996`
-   Fix ``get_winter_size()`` so it correctly returns ``(0,0)``.
    :pr:`997`
-   Add test case checking for custom param type. :pr:`1001`
-   Allow short width to address cmd formatting. :pr:`1002`
-   Add details about Python version support. :pr:`1004`
-   Added deprecation flag to commands. :pr:`1005`
-   Fixed issues where ``fd`` was undefined. :pr:`1007`
-   Fix formatting for short help. :pr:`1008`
-   Document how ``auto_envvar_prefix`` works with command groups.
    :pr:`1011`
-   Don't add newlines by default for progress bars. :pr:`1013`
-   Use Python sorting order for ZSH completions. :issue:`1047`,
    :pr:`1059`
-   Document that parameter names are converted to lowercase by default.
    :pr:`1055`
-   Subcommands that are named by the function now automatically have
    the underscore replaced with a dash. If you register a function
    named ``my_command`` it becomes ``my-command`` in the command line
    interface.
-   Hide hidden commands and options from completion. :issue:`1058`,
    :pr:`1061`
-   Fix absolute import blocking Click from being vendored into a
    project on Windows. :issue:`1068`, :pr:`1069`
-   Fix issue where a lowercase ``auto_envvar_prefix`` would not be
    converted to uppercase. :pr:`1105`


Version 6.7
-----------

Released 2017-01-06

-   Make ``click.progressbar`` work with ``codecs.open`` files.
    :pr:`637`
-   Fix bug in bash completion with nested subcommands. :pr:`639`
-   Fix test runner not saving caller env correctly. :pr:`644`
-   Fix handling of SIGPIPE. :pr:`62`
-   Deal with broken Windows environments such as Google App Engine's.
    :issue:`711`


Version 6.6
-----------

Released 2016-04-04

-   Fix bug in ``click.Path`` where it would crash when passed a ``-``.
    :issue:`551`


Version 6.4
-----------

Released 2016-03-24

-   Fix bug in bash completion where click would discard one or more
    trailing arguments. :issue:`471`


Version 6.3
-----------

Released 2016-02-22

-   Fix argument checks for interpreter invoke with ``-m`` and ``-c`` on
    Windows.
-   Fixed a bug that cased locale detection to error out on Python 3.


Version 6.2
-----------

Released 2015-11-27

-   Correct fix for hidden progress bars.


Version 6.1
-----------

Released 2015-11-27

-   Resolved an issue with invisible progress bars no longer rendering.
-   Disable chain commands with subcommands as they were inherently
    broken.
-   Fix ``MissingParameter`` not working without parameters passed.


Version 6.0
-----------

Released 2015-11-24, codename "pow pow"

-   Optimized the progressbar rendering to not render when it did not
    actually change.
-   Explicitly disallow ``nargs=-1`` with a set default.
-   The context is now closed before it's popped from the stack.
-   Added support for short aliases for the false flag on toggles.
-   Click will now attempt to aid you with debugging locale errors
    better by listing with the help of the OS what locales are
    available.
-   Click used to return byte strings on Python 2 in some unit-testing
    situations. This has been fixed to correctly return unicode strings
    now.
-   For Windows users on Python 2, Click will now handle Unicode more
    correctly handle Unicode coming in from the system. This also has
    the disappointing side effect that filenames will now be always
    unicode by default in the ``Path`` type which means that this can
    introduce small bugs for code not aware of this.
-   Added a ``type`` parameter to ``Path`` to force a specific string
    type on the value.
-   For users running Python on Windows the ``echo`` and ``prompt``
    functions now work with full unicode functionality in the Python
    windows console by emulating an output stream. This also applies to
    getting the virtual output and input streams via
    ``click.get_text_stream(...)``.
-   Unittests now always force a certain virtual terminal width.
-   Added support for allowing dashes to indicate standard streams to
    the ``Path`` type.
-   Multi commands in chain mode no longer propagate arguments left over
    from parsing to the callbacks. It's also now disallowed through an
    exception when optional arguments are attached to multi commands if
    chain mode is enabled.
-   Relaxed restriction that disallowed chained commands to have other
    chained commands as child commands.
-   Arguments with positive nargs can now have defaults implemented.
    Previously this configuration would often result in slightly
    unexpected values be returned.


Version 5.1
-----------

Released 2015-08-17

-   Fix a bug in ``pass_obj`` that would accidentally pass the context
    too.


Version 5.0
-----------

Released 2015-08-16, codename "tok tok"

-   Removed various deprecated functionality.
-   Atomic files now only accept the ``w`` mode.
-   Change the usage part of help output for very long commands to wrap
    their arguments onto the next line, indented by 4 spaces.
-   Fix a bug where return code and error messages were incorrect when
    using ``CliRunner``.
-   Added ``get_current_context``.
-   Added a ``meta`` dictionary to the context which is shared across
    the linked list of contexts to allow click utilities to place state
    there.
-   Introduced ``Context.scope``.
-   The ``echo`` function is now threadsafe: It calls the ``write``
    method of the underlying object only once.
-   ``prompt(hide_input=True)`` now prints a newline on ``^C``.
-   Click will now warn if users are using ``unicode_literals``.
-   Click will now ignore the ``PAGER`` environment variable if it is
    empty or contains only whitespace.
-   The ``click-contrib`` GitHub organization was created.


Version 4.1
-----------

Released 2015-07-14

-   Fix a bug where error messages would include a trailing ``None``
    string.
-   Fix a bug where Click would crash on docstrings with trailing
    newlines.
-   Support streams with encoding set to ``None`` on Python 3 by barfing
    with a better error.
-   Handle ^C in less-pager properly.
-   Handle return value of ``None`` from ``sys.getfilesystemencoding``
-   Fix crash when writing to unicode files with ``click.echo``.
-   Fix type inference with multiple options.


Version 4.0
-----------

Released 2015-03-31, codename "zoom zoom"

-   Added ``color`` parameters to lots of interfaces that directly or
    indirectly call into echoing. This previously was always
    autodetection (with the exception of the ``echo_via_pager``
    function). Now you can forcefully enable or disable it, overriding
    the auto detection of Click.
-   Added an ``UNPROCESSED`` type which does not perform any type
    changes which simplifies text handling on 2.x / 3.x in some special
    advanced usecases.
-   Added ``NoSuchOption`` and ``BadOptionUsage`` exceptions for more
    generic handling of errors.
-   Added support for handling of unprocessed options which can be
    useful in situations where arguments are forwarded to underlying
    tools.
-   Added ``max_content_width`` parameter to the context which can be
    used to change the maximum width of help output. By default Click
    will not format content for more than 80 characters width.
-   Added support for writing prompts to stderr.
-   Fix a bug when showing the default for multiple arguments.
-   Added support for custom subclasses to ``option`` and ``argument``.
-   Fix bug in ``clear()`` on Windows when colorama is installed.
-   Reject ``nargs=-1`` for options properly. Options cannot be
    variadic.
-   Fixed an issue with bash completion not working properly for
    commands with non ASCII characters or dashes.
-   Added a way to manually update the progressbar.
-   Changed the formatting of missing arguments. Previously the internal
    argument name was shown in error messages, now the metavar is shown
    if passed. In case an automated metavar is selected, it's stripped
    of extra formatting first.


Version 3.3
-----------

Released 2014-09-08

-   Fixed an issue with error reporting on Python 3 for invalid
    forwarding of commands.


Version 3.2
-----------

Released 2014-08-22

-   Added missing ``err`` parameter forwarding to the ``secho``
    function.
-   Fixed default parameters not being handled properly by the context
    invoke method. This is a backwards incompatible change if the
    function was used improperly. See :ref:`upgrade-to-3.2` for more
    information.
-   Removed the ``invoked_subcommands`` attribute largely. It is not
    possible to provide it to work error free due to how the parsing
    works so this API has been deprecated. See :ref:`upgrade-to-3.2` for
    more information.
-   Restored the functionality of ``invoked_subcommand`` which was
    broken as a regression in 3.1.


Version 3.1
-----------

Released 2014-08-13

-   Fixed a regression that caused contexts of subcommands to be created
    before the parent command was invoked which was a regression from
    earlier Click versions.


Version 3.0
-----------

Released 2014-08-12, codename "clonk clonk"

-   Formatter now no longer attempts to accommodate for terminals
    smaller than 50 characters. If that happens it just assumes a
    minimal width.
-   Added a way to not swallow exceptions in the test system.
-   Added better support for colors with pagers and ways to override the
    autodetection.
-   The CLI runner's result object now has a traceback attached.
-   Improved automatic short help detection to work better with dots
    that do not terminate sentences.
-   When defining options without actual valid option strings now,
    Click will give an error message instead of silently passing. This
    should catch situations where users wanted to created arguments
    instead of options.
-   Restructured Click internally to support vendoring.
-   Added support for multi command chaining.
-   Added support for defaults on options with ``multiple`` and options
    and arguments with ``nargs != 1``.
-   Label passed to ``progressbar`` is no longer rendered with
    whitespace stripped.
-   Added a way to disable the standalone mode of the ``main`` method on
    a Click command to be able to handle errors better.
-   Added support for returning values from command callbacks.
-   Added simplifications for printing to stderr from ``echo``.
-   Added result callbacks for groups.
-   Entering a context multiple times defers the cleanup until the last
    exit occurs.
-   Added ``open_file``.


Version 2.6
-----------

Released 2014-08-11

-   Fixed an issue where the wrapped streams on Python 3 would be
    reporting incorrect values for seekable.


Version 2.5
-----------

Released 2014-07-28

-   Fixed a bug with text wrapping on Python 3.


Version 2.4
-----------

Released 2014-07-04

-   Corrected a bug in the change of the help option in 2.3.


Version 2.3
-----------

Released 2014-07-03

-   Fixed an incorrectly formatted help record for count options.
-   Add support for ansi code stripping on Windows if colorama is not
    available.
-   Restored the Click 1.0 handling of the help parameter for certain
    edge cases.


Version 2.2
-----------

Released 2014-06-26

-   Fixed tty detection on PyPy.
-   Fixed an issue that progress bars were not rendered when the context
    manager was entered.


Version 2.1
-----------

Released 2014-06-14

-   Fixed the :func:`launch` function on windows.
-   Improved the colorama support on windows to try hard to not screw up
    the console if the application is interrupted.
-   Fixed windows terminals incorrectly being reported to be 80
    characters wide instead of 79
-   Use colorama win32 bindings if available to get the correct
    dimensions of a windows terminal.
-   Fixed an issue with custom function types on Python 3.
-   Fixed an issue with unknown options being incorrectly reported in
    error messages.


Version 2.0
-----------

Released 2014-06-06, codename "tap tap tap"

-   Added support for opening stdin/stdout on Windows in binary mode
    correctly.
-   Added support for atomic writes to files by going through a
    temporary file.
-   Introduced :exc:`BadParameter` which can be used to easily perform
    custom validation with the same error messages as in the type
    system.
-   Added :func:`progressbar`; a function to show progress bars.
-   Added :func:`get_app_dir`; a function to calculate the home folder
    for configs.
-   Added transparent handling for ANSI codes into the :func:`echo`
    function through ``colorama``.
-   Added :func:`clear` function.
-   Breaking change: parameter callbacks now get the parameter object
    passed as second argument. There is legacy support for old callbacks
    which will warn but still execute the script.
-   Added :func:`style`, :func:`unstyle` and :func:`secho` for ANSI
    styles.
-   Added an :func:`edit` function that invokes the default editor.
-   Added an :func:`launch` function that launches browsers and
    applications.
-   Nargs of -1 for arguments can now be forced to be a single item
    through the required flag. It defaults to not required.
-   Setting a default for arguments now implicitly makes it non
    required.
-   Changed "yN" / "Yn" to "y/N" and "Y/n" in confirmation prompts.
-   Added basic support for bash completion.
-   Added :func:`getchar` to fetch a single character from the terminal.
-   Errors now go to stderr as intended.
-   Fixed various issues with more exotic parameter formats like
    DOS/Windows style arguments.
-   Added :func:`pause` which works similar to the Windows ``pause`` cmd
    built-in but becomes an automatic noop if the application is not run
    through a terminal.
-   Added a bit of extra information about missing choice parameters.
-   Changed how the help function is implemented to allow global
    overriding of the help option.
-   Added support for token normalization to implement case insensitive
    handling.
-   Added support for providing defaults for context settings.


Version 1.1
-----------

Released 2014-05-23

-   Fixed a bug that caused text files in Python 2 to not accept native
    strings.


Version 1.0
-----------

Released 2014-05-21

-   Initial release.<|MERGE_RESOLUTION|>--- conflicted
+++ resolved
@@ -1,19 +1,6 @@
 .. currentmodule:: click
 
-<<<<<<< HEAD
-Version 8.2.0
--------------
-
-Unreleased
-
--   Use modern packaging metadata with ``pyproject.toml`` instead of ``setup.cfg``.
-    :pr:`326`
-
-
-Version 8.1.4
-=======
 Version 8.1.8
->>>>>>> 8c842a43
 -------------
 
 Unreleased
