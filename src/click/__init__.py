--- conflicted
+++ resolved
@@ -71,8 +71,4 @@
 from .utils import get_text_stream as get_text_stream
 from .utils import open_file as open_file
 
-<<<<<<< HEAD
-__version__ = "8.2.0.dev0"
-=======
-__version__ = "8.1.7"
->>>>>>> afc86c74
+__version__ = "8.1.7"